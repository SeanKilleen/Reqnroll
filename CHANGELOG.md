--- conflicted
+++ resolved
@@ -1,6 +1,3 @@
-<<<<<<< HEAD
-# v2.1.0-local - 2024-08-09
-=======
 # [vNext]
 
 ## Improvements:
@@ -10,7 +7,6 @@
 *Contributors of this release (in alphabetical order):* 
 
 # v2.1.1 - 2024-10-08
->>>>>>> cda03183
 
 ## Bug fixes:
 
