--- conflicted
+++ resolved
@@ -1,10 +1,5 @@
-<<<<<<< HEAD
-# [vNext]
-* Fix: Rule Backgounds cause External Data Plugin to fail (#271) @clrudolphi
-=======
 # v2.1.0-local - 2024-08-09
 
->>>>>>> 6081e225
 ## Bug fixes:
 * Modified VersionInfo class to force it to pull version information from the Reqnroll assembly
 * Fix: Reqnroll.CustomPlugin NuGet package has a version mismatch for the System.CodeDom dependency (#244)
