--- conflicted
+++ resolved
@@ -1,191 +1,169 @@
-﻿using System;
-using System.Collections.Generic;
-using System.Linq;
-using System.Reflection;
-using TechTalk.SpecFlow.Assist.ValueRetrievers;
-
-namespace TechTalk.SpecFlow.Assist
-{
-    internal static class TEHelpers
-    {
-        internal static T CreateTheInstanceWithTheDefaultConstructor<T>(Table table)
-        {
-            var instance = (T)Activator.CreateInstance(typeof(T));
-            LoadInstanceWithKeyValuePairs(table, instance);
-            return instance;
-        }
-
-        internal static T CreateTheInstanceWithTheValuesFromTheTable<T>(Table table)
-        {
-            var constructor = GetConstructorMatchingToColumnNames<T>(table);
-            if (constructor == null)
-                throw new MissingMethodException(string.Format("Unable to find a suitable constructor to create instance of {0}", typeof(T).Name));
-
-            var propertiesThatNeedToBeSet = GetPropertiesThatNeedToBeSet<T>(table);
-
-            var constructorParameters = constructor.GetParameters();
-            var parameterValues = new object[constructorParameters.Length];
-            for (var parameterIndex = 0; parameterIndex < constructorParameters.Length; parameterIndex++)
-            {
-                var parameterName = constructorParameters[parameterIndex].Name;
-                var property = (from p in propertiesThatNeedToBeSet
-                                where p.PropertyName == parameterName
-                                select p).FirstOrDefault();
-                if (property != null)
-                    parameterValues[parameterIndex] = property.Handler(property.Row);
-            }
-            return (T)constructor.Invoke(parameterValues);
-        }
-
-        internal static bool ThisTypeHasADefaultConstructor<T>()
-        {
-            return typeof(T).GetConstructors()
-                       .Where(c => c.GetParameters().Length == 0)
-                       .Count() > 0;
-        }
-
-        internal static ConstructorInfo GetConstructorMatchingToColumnNames<T>(Table table)
-        {
-            var projectedPropertyNames = from property in typeof(T).GetProperties()
-                                         from row in table.Rows
-                                         where IsPropertyMatchingToColumnName(property, row.Id())
-                                         select property.Name;
-
-            return (from constructor in typeof(T).GetConstructors()
-                    where projectedPropertyNames.Except(
-                        from parameter in constructor.GetParameters()
-                        select parameter.Name).Count() == 0
-                    select constructor).FirstOrDefault();
-        }
-
-        internal static bool IsPropertyMatchingToColumnName(PropertyInfo property, string columnName)
-        {
-            return property.Name.MatchesThisColumnName(columnName);
-        }
-
-        internal static bool MatchesThisColumnName(this string propertyName, string columnName)
-        {
-            return propertyName.Equals(columnName.Replace(" ", string.Empty), StringComparison.OrdinalIgnoreCase);
-            
-        }
-
-        internal static void LoadInstanceWithKeyValuePairs<T>(Table table, T instance)
-        {
-            var propertiesThatNeedToBeSet = GetPropertiesThatNeedToBeSet<T>(table);
-
-            propertiesThatNeedToBeSet.ToList()
-                .ForEach(x => instance.SetPropertyValue(x.PropertyName, x.Handler(x.Row)));
-        }
-
-        internal static IEnumerable<PropertyHandler> GetPropertiesThatNeedToBeSet<T>(Table table)
-        {
-            var handlers = GetTypeHandlersForFieldValuePairs<T>();
-
-            return from property in typeof(T).GetProperties()
-                   from key in handlers.Keys
-                   from row in table.Rows
-                   where key.IsAssignableFrom(property.PropertyType)
-                         && IsPropertyMatchingToColumnName(property, row.Id())
-                   select new PropertyHandler { Row = row, PropertyName = property.Name, Handler = handlers[key] };
-        }
-
-        internal static Dictionary<Type, Func<TableRow, object>> GetTypeHandlersForFieldValuePairs<T>()
-        {
-            return new Dictionary<Type, Func<TableRow, object>>
-                       {
-                           {typeof (string), (TableRow row) => new StringValueRetriever().GetValue(row[1])},
-                           {typeof (byte), (TableRow row) => new ByteValueRetriever().GetValue(row[1])},
-                           {typeof (byte?), (TableRow row) => new NullableByteValueRetriever(v => new ByteValueRetriever().GetValue(v)).GetValue(row[1])},
-                           {typeof (sbyte), (TableRow row) => new SByteValueRetriever().GetValue(row[1])},
-                           {typeof (sbyte?), (TableRow row) => new NullableSByteValueRetriever(v => new SByteValueRetriever().GetValue(v)).GetValue(row[1])},
-                           {typeof (int), (TableRow row) => new IntValueRetriever().GetValue(row[1])},
-                           {typeof (int?), (TableRow row) => new NullableIntValueRetriever(v => new IntValueRetriever().GetValue(v)).GetValue(row[1])},
-                           {typeof (uint), (TableRow row) => new UIntValueRetriever().GetValue(row[1])},
-                           {typeof (uint?), (TableRow row) => new NullableUIntValueRetriever(v => new UIntValueRetriever().GetValue(v)).GetValue(row[1])},
-                           {typeof (short), (TableRow row) => new ShortValueRetriever().GetValue(row[1])},
-                           {typeof (short?), (TableRow row) => new NullableShortValueRetriever(v => new ShortValueRetriever().GetValue(v)).GetValue(row[1])},
-                           {typeof (ushort), (TableRow row) => new UShortValueRetriever().GetValue(row[1])},
-                           {typeof (ushort?), (TableRow row) => new NullableUShortValueRetriever(v => new UShortValueRetriever().GetValue(v)).GetValue(row[1])},
-                           {typeof (long), (TableRow row) => new LongValueRetriever().GetValue(row[1])},
-                           {typeof (long?), (TableRow row) => new NullableLongValueRetriever(v => new LongValueRetriever().GetValue(v)).GetValue(row[1])},
-                           {typeof (ulong), (TableRow row) => new ULongValueRetriever().GetValue(row[1])},
-                           {typeof (ulong?), (TableRow row) => new NullableULongValueRetriever(v => new ULongValueRetriever().GetValue(v)).GetValue(row[1])},
-                           {typeof (float), (TableRow row) => new FloatValueRetriever().GetValue(row[1])},
-                           {typeof (float?), (TableRow row) => new NullableFloatValueRetriever(v => new FloatValueRetriever().GetValue(v)).GetValue(row[1])},
-                           {typeof (double), (TableRow row) => new DoubleValueRetriever().GetValue(row[1])},
-                           {typeof (double?), (TableRow row) => new NullableDoubleValueRetriever(v => new DoubleValueRetriever().GetValue(v)).GetValue(row[1])},
-                           {typeof (decimal), (TableRow row) => new DecimalValueRetriever().GetValue(row[1])},
-                           {typeof (decimal?), (TableRow row) => new NullableDecimalValueRetriever(v => new DecimalValueRetriever().GetValue(v)).GetValue(row[1])},
-                           {typeof (char), (TableRow row) => new CharValueRetriever().GetValue(row[1])},
-                           {typeof (char?), (TableRow row) => new NullableCharValueRetriever(v => new CharValueRetriever().GetValue(v)).GetValue(row[1])},
-                           {typeof (bool), (TableRow row) => new BoolValueRetriever().GetValue(row[1])},
-                           {typeof (bool?), (TableRow row) => new NullableBoolValueRetriever(v => new BoolValueRetriever().GetValue(v)).GetValue(row[1])},
-                           {typeof (DateTime), (TableRow row) => new DateTimeValueRetriever().GetValue(row[1])},
-                           {typeof (DateTime?), (TableRow row) => new NullableDateTimeValueRetriever(v => new DateTimeValueRetriever().GetValue(v)).GetValue(row[1])},
-                           {typeof (Guid), (TableRow row) => new GuidValueRetriever().GetValue(row[1])},
-<<<<<<< HEAD
-                           {typeof (Guid?), (TableRow row) => new NullableGuidValueRetriever(v => new GuidValueRetriever().GetValue(v)).GetValue(row[1])},
-                           {typeof (Enum), (TableRow row) => new EnumValueRetriever().GetValue(row[1], typeof (T).GetProperties().First(x => x.Name == row[0]).PropertyType)},
-=======
-                           {
-                               typeof (Guid?),
-                               (TableRow row) => new NullableGuidValueRetriever(v => new GuidValueRetriever().GetValue(v)).GetValue(row[1])
-                               },
-                           {typeof (char), (TableRow row) => new CharValueRetriever().GetValue(row[1])},
-                           {
-                               typeof (char?),
-                               (TableRow row) => new NullableCharValueRetriever(v => new CharValueRetriever().GetValue(v)).GetValue(row[1])
-                               },
-                           {
-                               typeof (Enum),
-                               (TableRow row) =>
-                               new EnumValueRetriever().GetValue(row[1], typeof (T).GetProperties().First(x => x.Name.MatchesThisColumnName(row[0])).PropertyType)
-                               },
-                           {typeof (Single), (TableRow row) => new SingleValueRetriever().GetValue(row[1])},
-                           {
-                               typeof (Single?),
-                               (TableRow row) => new NullableSingleValueRetriever(v => new SingleValueRetriever().GetValue(v)).GetValue(row[1])
-                           }
->>>>>>> 8cc6033f
-                       };
-        }
-
-        internal class PropertyHandler
-        {
-            public TableRow Row { get; set; }
-            public string PropertyName { get; set; }
-            public Func<TableRow, object> Handler { get; set; }
-        }
-
-        internal static Table GetTheProperInstanceTable<T>(Table table)
-        {
-            return ThisIsAVerticalTable<T>(table)
-                       ? table
-                       : FlipThisHorizontalTableToAVerticalTable(table);
-        }
-
-        private static Table FlipThisHorizontalTableToAVerticalTable(Table table)
-        {
-            return new PivotTable(table).GetInstanceTable(0);
-        }
-
-        private static bool ThisIsAVerticalTable<T>(Table table)
-        {
-            if (TheHeaderIsTheOldFieldValuePair(table))
-                return true;
-            return (table.Rows.Count() != 1) || (table.Header.Count() == 2 && TheFirstRowValueIsTheNameOfAProperty<T>(table));
-        }
-
-        private static bool TheHeaderIsTheOldFieldValuePair(Table table)
-        {
-            return table.Header.Count() == 2 && table.Header.First() == "Field" && table.Header.Last() == "Value";
-        }
-
-        private static bool TheFirstRowValueIsTheNameOfAProperty<T>(Table table)
-        {
-            var firstRowValue = table.Rows[0][table.Header.First()];
-            return typeof(T).GetProperties()
-                .Any(property => IsPropertyMatchingToColumnName(property, firstRowValue));
-        }
-    }
+﻿using System;
+using System.Collections.Generic;
+using System.Linq;
+using System.Reflection;
+using TechTalk.SpecFlow.Assist.ValueRetrievers;
+
+namespace TechTalk.SpecFlow.Assist
+{
+    internal static class TEHelpers
+    {
+        internal static T CreateTheInstanceWithTheDefaultConstructor<T>(Table table)
+        {
+            var instance = (T)Activator.CreateInstance(typeof(T));
+            LoadInstanceWithKeyValuePairs(table, instance);
+            return instance;
+        }
+
+        internal static T CreateTheInstanceWithTheValuesFromTheTable<T>(Table table)
+        {
+            var constructor = GetConstructorMatchingToColumnNames<T>(table);
+            if (constructor == null)
+                throw new MissingMethodException(string.Format("Unable to find a suitable constructor to create instance of {0}", typeof(T).Name));
+
+            var propertiesThatNeedToBeSet = GetPropertiesThatNeedToBeSet<T>(table);
+
+            var constructorParameters = constructor.GetParameters();
+            var parameterValues = new object[constructorParameters.Length];
+            for (var parameterIndex = 0; parameterIndex < constructorParameters.Length; parameterIndex++)
+            {
+                var parameterName = constructorParameters[parameterIndex].Name;
+                var property = (from p in propertiesThatNeedToBeSet
+                                where p.PropertyName == parameterName
+                                select p).FirstOrDefault();
+                if (property != null)
+                    parameterValues[parameterIndex] = property.Handler(property.Row);
+            }
+            return (T)constructor.Invoke(parameterValues);
+        }
+
+        internal static bool ThisTypeHasADefaultConstructor<T>()
+        {
+            return typeof(T).GetConstructors()
+                       .Where(c => c.GetParameters().Length == 0)
+                       .Count() > 0;
+        }
+
+        internal static ConstructorInfo GetConstructorMatchingToColumnNames<T>(Table table)
+        {
+            var projectedPropertyNames = from property in typeof(T).GetProperties()
+                                         from row in table.Rows
+                                         where IsPropertyMatchingToColumnName(property, row.Id())
+                                         select property.Name;
+
+            return (from constructor in typeof(T).GetConstructors()
+                    where projectedPropertyNames.Except(
+                        from parameter in constructor.GetParameters()
+                        select parameter.Name).Count() == 0
+                    select constructor).FirstOrDefault();
+        }
+
+        internal static bool IsPropertyMatchingToColumnName(PropertyInfo property, string columnName)
+        {
+            return property.Name.MatchesThisColumnName(columnName);
+        }
+
+        internal static bool MatchesThisColumnName(this string propertyName, string columnName)
+        {
+            return propertyName.Equals(columnName.Replace(" ", string.Empty), StringComparison.OrdinalIgnoreCase);
+
+        }
+
+        internal static void LoadInstanceWithKeyValuePairs<T>(Table table, T instance)
+        {
+            var propertiesThatNeedToBeSet = GetPropertiesThatNeedToBeSet<T>(table);
+
+            propertiesThatNeedToBeSet.ToList()
+                .ForEach(x => instance.SetPropertyValue(x.PropertyName, x.Handler(x.Row)));
+        }
+
+        internal static IEnumerable<PropertyHandler> GetPropertiesThatNeedToBeSet<T>(Table table)
+        {
+            var handlers = GetTypeHandlersForFieldValuePairs<T>();
+
+            return from property in typeof(T).GetProperties()
+                   from key in handlers.Keys
+                   from row in table.Rows
+                   where key.IsAssignableFrom(property.PropertyType)
+                         && IsPropertyMatchingToColumnName(property, row.Id())
+                   select new PropertyHandler { Row = row, PropertyName = property.Name, Handler = handlers[key] };
+        }
+
+        internal static Dictionary<Type, Func<TableRow, object>> GetTypeHandlersForFieldValuePairs<T>()
+        {
+            return new Dictionary<Type, Func<TableRow, object>>
+                       {
+                           {typeof (string), (TableRow row) => new StringValueRetriever().GetValue(row[1])},
+                           {typeof (byte), (TableRow row) => new ByteValueRetriever().GetValue(row[1])},
+                           {typeof (byte?), (TableRow row) => new NullableByteValueRetriever(v => new ByteValueRetriever().GetValue(v)).GetValue(row[1])},
+                           {typeof (sbyte), (TableRow row) => new SByteValueRetriever().GetValue(row[1])},
+                           {typeof (sbyte?), (TableRow row) => new NullableSByteValueRetriever(v => new SByteValueRetriever().GetValue(v)).GetValue(row[1])},
+                           {typeof (int), (TableRow row) => new IntValueRetriever().GetValue(row[1])},
+                           {typeof (int?), (TableRow row) => new NullableIntValueRetriever(v => new IntValueRetriever().GetValue(v)).GetValue(row[1])},
+                           {typeof (uint), (TableRow row) => new UIntValueRetriever().GetValue(row[1])},
+                           {typeof (uint?), (TableRow row) => new NullableUIntValueRetriever(v => new UIntValueRetriever().GetValue(v)).GetValue(row[1])},
+                           {typeof (short), (TableRow row) => new ShortValueRetriever().GetValue(row[1])},
+                           {typeof (short?), (TableRow row) => new NullableShortValueRetriever(v => new ShortValueRetriever().GetValue(v)).GetValue(row[1])},
+                           {typeof (ushort), (TableRow row) => new UShortValueRetriever().GetValue(row[1])},
+                           {typeof (ushort?), (TableRow row) => new NullableUShortValueRetriever(v => new UShortValueRetriever().GetValue(v)).GetValue(row[1])},
+                           {typeof (long), (TableRow row) => new LongValueRetriever().GetValue(row[1])},
+                           {typeof (long?), (TableRow row) => new NullableLongValueRetriever(v => new LongValueRetriever().GetValue(v)).GetValue(row[1])},
+                           {typeof (ulong), (TableRow row) => new ULongValueRetriever().GetValue(row[1])},
+                           {typeof (ulong?), (TableRow row) => new NullableULongValueRetriever(v => new ULongValueRetriever().GetValue(v)).GetValue(row[1])},
+                           {typeof (float), (TableRow row) => new FloatValueRetriever().GetValue(row[1])},
+                           {typeof (float?), (TableRow row) => new NullableFloatValueRetriever(v => new FloatValueRetriever().GetValue(v)).GetValue(row[1])},
+                           {typeof (double), (TableRow row) => new DoubleValueRetriever().GetValue(row[1])},
+                           {typeof (double?), (TableRow row) => new NullableDoubleValueRetriever(v => new DoubleValueRetriever().GetValue(v)).GetValue(row[1])},
+                           {typeof (decimal), (TableRow row) => new DecimalValueRetriever().GetValue(row[1])},
+                           {typeof (decimal?), (TableRow row) => new NullableDecimalValueRetriever(v => new DecimalValueRetriever().GetValue(v)).GetValue(row[1])},
+                           {typeof (char), (TableRow row) => new CharValueRetriever().GetValue(row[1])},
+                           {typeof (char?), (TableRow row) => new NullableCharValueRetriever(v => new CharValueRetriever().GetValue(v)).GetValue(row[1])},
+                           {typeof (bool), (TableRow row) => new BoolValueRetriever().GetValue(row[1])},
+                           {typeof (bool?), (TableRow row) => new NullableBoolValueRetriever(v => new BoolValueRetriever().GetValue(v)).GetValue(row[1])},
+                           {typeof (DateTime), (TableRow row) => new DateTimeValueRetriever().GetValue(row[1])},
+                           {typeof (DateTime?), (TableRow row) => new NullableDateTimeValueRetriever(v => new DateTimeValueRetriever().GetValue(v)).GetValue(row[1])},
+                           {typeof (Guid), (TableRow row) => new GuidValueRetriever().GetValue(row[1])},
+                           {typeof (Guid?), (TableRow row) => new NullableGuidValueRetriever(v => new GuidValueRetriever().GetValue(v)).GetValue(row[1])},
+                           {typeof (Enum), (TableRow row) => new EnumValueRetriever().GetValue(row[1], typeof (T).GetProperties().First(x => x.Name.MatchesThisColumnName(row[0])).PropertyType)},
+                       };
+        }
+
+        internal class PropertyHandler
+        {
+            public TableRow Row { get; set; }
+            public string PropertyName { get; set; }
+            public Func<TableRow, object> Handler { get; set; }
+        }
+
+        internal static Table GetTheProperInstanceTable<T>(Table table)
+        {
+            return ThisIsAVerticalTable<T>(table)
+                       ? table
+                       : FlipThisHorizontalTableToAVerticalTable(table);
+        }
+
+        private static Table FlipThisHorizontalTableToAVerticalTable(Table table)
+        {
+            return new PivotTable(table).GetInstanceTable(0);
+        }
+
+        private static bool ThisIsAVerticalTable<T>(Table table)
+        {
+            if (TheHeaderIsTheOldFieldValuePair(table))
+                return true;
+            return (table.Rows.Count() != 1) || (table.Header.Count() == 2 && TheFirstRowValueIsTheNameOfAProperty<T>(table));
+        }
+
+        private static bool TheHeaderIsTheOldFieldValuePair(Table table)
+        {
+            return table.Header.Count() == 2 && table.Header.First() == "Field" && table.Header.Last() == "Value";
+        }
+
+        private static bool TheFirstRowValueIsTheNameOfAProperty<T>(Table table)
+        {
+            var firstRowValue = table.Rows[0][table.Header.First()];
+            return typeof(T).GetProperties()
+                .Any(property => IsPropertyMatchingToColumnName(property, firstRowValue));
+        }
+    }
 }