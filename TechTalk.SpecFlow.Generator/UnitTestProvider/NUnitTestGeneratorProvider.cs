using System.CodeDom;
using System.Collections.Generic;
using System.Linq;
<<<<<<< HEAD
using TechTalk.SpecFlow.Generator.CodeDom;
=======
using BoDi;
>>>>>>> 460b0378
using TechTalk.SpecFlow.Utils;

namespace TechTalk.SpecFlow.Generator.UnitTestProvider
{
    public class NUnitTestGeneratorProvider : IUnitTestGeneratorProvider
    {
        protected const string TESTFIXTURE_ATTR = "NUnit.Framework.TestFixtureAttribute";
        protected const string TEST_ATTR = "NUnit.Framework.TestAttribute";
        protected const string ROW_ATTR = "NUnit.Framework.TestCaseAttribute";
        protected const string CATEGORY_ATTR = "NUnit.Framework.CategoryAttribute";
        protected const string TESTSETUP_ATTR = "NUnit.Framework.SetUpAttribute";
        protected const string TESTFIXTURESETUP_ATTR = "NUnit.Framework.TestFixtureSetUpAttribute";
        protected const string TESTFIXTURETEARDOWN_ATTR = "NUnit.Framework.TestFixtureTearDownAttribute";
        protected const string TESTTEARDOWN_ATTR = "NUnit.Framework.TearDownAttribute";
        protected const string IGNORE_ATTR = "NUnit.Framework.IgnoreAttribute";
        protected const string DESCRIPTION_ATTR = "NUnit.Framework.DescriptionAttribute";
        protected const string TESTCONTEXT_TYPE = "NUnit.Framework.TestContext";
        protected const string TESTCONTEXT_INSTANCE = "NUnit.Framework.TestContext.CurrentContext";

        protected CodeDomHelper CodeDomHelper { get; set; }

        public virtual UnitTestGeneratorTraits GetTraits()
        {
            return UnitTestGeneratorTraits.RowTests;
        }

        public bool GenerateParallelCodeForFeature { get; set; }

        public NUnitTestGeneratorProvider(CodeDomHelper codeDomHelper)
        {
            CodeDomHelper = codeDomHelper;
        }

        public void SetTestClass(TestClassGenerationContext generationContext, string featureTitle, string featureDescription)
        {
            CodeDomHelper.AddAttribute(generationContext.TestClass, TESTFIXTURE_ATTR);
            CodeDomHelper.AddAttribute(generationContext.TestClass, DESCRIPTION_ATTR, featureTitle);
        }

        public void SetTestClassCategories(TestClassGenerationContext generationContext, IEnumerable<string> featureCategories)
        {
            CodeDomHelper.AddAttributeForEachValue(generationContext.TestClass, CATEGORY_ATTR, featureCategories);
        }

        public virtual void SetTestClassIgnore(TestClassGenerationContext generationContext)
        {
            CodeDomHelper.AddAttribute(generationContext.TestClass, IGNORE_ATTR);
        }

        public virtual void FinalizeTestClass(TestClassGenerationContext generationContext)
        {
            // testRunner.ScenarioContext.ScenarioContainer.RegisterInstanceAs<NUnit.Framework.TestContext>(NUnit.Framework.TestContext.CurrentContext);
            generationContext.ScenarioInitializeMethod.Statements.Add(
                new CodeMethodInvokeExpression(
                    new CodeMethodReferenceExpression(
                        new CodePropertyReferenceExpression(
                            new CodePropertyReferenceExpression(
                                new CodeFieldReferenceExpression(null, generationContext.TestRunnerField.Name),
                                nameof(ScenarioContext)),
                            nameof(ScenarioContext.ScenarioContainer)),
                        nameof(IObjectContainer.RegisterInstanceAs),
                        new CodeTypeReference(TESTCONTEXT_TYPE)),
                    new CodeVariableReferenceExpression(TESTCONTEXT_INSTANCE)));
        }

        public virtual void SetTestClassParallelize(TestClassGenerationContext generationContext)
        {
            // not supported
        }


        public virtual void SetTestClassInitializeMethod(TestClassGenerationContext generationContext)
        {
            CodeDomHelper.AddAttribute(generationContext.TestClassInitializeMethod, TESTFIXTURESETUP_ATTR);
        }

        public virtual void SetTestClassCleanupMethod(TestClassGenerationContext generationContext)
        {
            CodeDomHelper.AddAttribute(generationContext.TestClassCleanupMethod, TESTFIXTURETEARDOWN_ATTR);
        }


        public void SetTestInitializeMethod(TestClassGenerationContext generationContext)
        {
            CodeDomHelper.AddAttribute(generationContext.TestInitializeMethod, TESTSETUP_ATTR);
        }

        public void SetTestCleanupMethod(TestClassGenerationContext generationContext)
        {
            CodeDomHelper.AddAttribute(generationContext.TestCleanupMethod, TESTTEARDOWN_ATTR);
        }


        public void SetTestMethod(TestClassGenerationContext generationContext, CodeMemberMethod testMethod, string friendlyTestName)
        {
            CodeDomHelper.AddAttribute(testMethod, TEST_ATTR);
            CodeDomHelper.AddAttribute(testMethod, DESCRIPTION_ATTR, friendlyTestName);
        }

        public void SetTestMethodCategories(TestClassGenerationContext generationContext, CodeMemberMethod testMethod, IEnumerable<string> scenarioCategories)
        {
            CodeDomHelper.AddAttributeForEachValue(testMethod, CATEGORY_ATTR, scenarioCategories);
        }

        public virtual void SetTestMethodIgnore(TestClassGenerationContext generationContext, CodeMemberMethod testMethod)
        {
            CodeDomHelper.AddAttribute(testMethod, IGNORE_ATTR);
        }

        public void SetRowTest(TestClassGenerationContext generationContext, CodeMemberMethod testMethod, string scenarioTitle)
        {
            SetTestMethod(generationContext, testMethod, scenarioTitle);
        }

        public void SetRow(TestClassGenerationContext generationContext, CodeMemberMethod testMethod, IEnumerable<string> arguments, IEnumerable<string> tags, bool isIgnored)
        {
            var args = arguments.Select(
              arg => new CodeAttributeArgument(new CodePrimitiveExpression(arg))).ToList();

            // addressing ReSharper bug: TestCase attribute with empty string[] param causes inconclusive result - https://github.com/techtalk/SpecFlow/issues/116
            bool hasExampleTags = tags.Any();
            var exampleTagExpressionList = tags.Select(t => new CodePrimitiveExpression(t));
            CodeExpression exampleTagsExpression = hasExampleTags
                ? new CodeArrayCreateExpression(typeof(string[]), exampleTagExpressionList.ToArray())
                : (CodeExpression) new CodePrimitiveExpression(null);
                
            args.Add(new CodeAttributeArgument(exampleTagsExpression));

            // adds 'Category' named parameter so that NUnit also understands that this test case belongs to the given categories
            if (hasExampleTags)
            {
                CodeExpression exampleTagsStringExpr = new CodePrimitiveExpression(string.Join(",", tags.ToArray()));
                args.Add(new CodeAttributeArgument("Category", exampleTagsStringExpr));
            }

            if (isIgnored)
                args.Add(new CodeAttributeArgument("Ignored", new CodePrimitiveExpression(true)));

            CodeDomHelper.AddAttribute(testMethod, ROW_ATTR, args.ToArray());
        }

        public void SetTestMethodAsRow(TestClassGenerationContext generationContext, CodeMemberMethod testMethod, string scenarioTitle, string exampleSetName, string variantName, IEnumerable<KeyValuePair<string, string>> arguments)
        {
            // doing nothing since we support RowTest
        }
    }
}<|MERGE_RESOLUTION|>--- conflicted
+++ resolved
@@ -1,155 +1,152 @@
-using System.CodeDom;
-using System.Collections.Generic;
-using System.Linq;
-<<<<<<< HEAD
-using TechTalk.SpecFlow.Generator.CodeDom;
-=======
-using BoDi;
->>>>>>> 460b0378
-using TechTalk.SpecFlow.Utils;
-
-namespace TechTalk.SpecFlow.Generator.UnitTestProvider
-{
-    public class NUnitTestGeneratorProvider : IUnitTestGeneratorProvider
-    {
-        protected const string TESTFIXTURE_ATTR = "NUnit.Framework.TestFixtureAttribute";
-        protected const string TEST_ATTR = "NUnit.Framework.TestAttribute";
-        protected const string ROW_ATTR = "NUnit.Framework.TestCaseAttribute";
-        protected const string CATEGORY_ATTR = "NUnit.Framework.CategoryAttribute";
-        protected const string TESTSETUP_ATTR = "NUnit.Framework.SetUpAttribute";
-        protected const string TESTFIXTURESETUP_ATTR = "NUnit.Framework.TestFixtureSetUpAttribute";
-        protected const string TESTFIXTURETEARDOWN_ATTR = "NUnit.Framework.TestFixtureTearDownAttribute";
-        protected const string TESTTEARDOWN_ATTR = "NUnit.Framework.TearDownAttribute";
-        protected const string IGNORE_ATTR = "NUnit.Framework.IgnoreAttribute";
-        protected const string DESCRIPTION_ATTR = "NUnit.Framework.DescriptionAttribute";
-        protected const string TESTCONTEXT_TYPE = "NUnit.Framework.TestContext";
-        protected const string TESTCONTEXT_INSTANCE = "NUnit.Framework.TestContext.CurrentContext";
-
-        protected CodeDomHelper CodeDomHelper { get; set; }
-
-        public virtual UnitTestGeneratorTraits GetTraits()
-        {
-            return UnitTestGeneratorTraits.RowTests;
-        }
-
-        public bool GenerateParallelCodeForFeature { get; set; }
-
-        public NUnitTestGeneratorProvider(CodeDomHelper codeDomHelper)
-        {
-            CodeDomHelper = codeDomHelper;
-        }
-
-        public void SetTestClass(TestClassGenerationContext generationContext, string featureTitle, string featureDescription)
-        {
-            CodeDomHelper.AddAttribute(generationContext.TestClass, TESTFIXTURE_ATTR);
-            CodeDomHelper.AddAttribute(generationContext.TestClass, DESCRIPTION_ATTR, featureTitle);
-        }
-
-        public void SetTestClassCategories(TestClassGenerationContext generationContext, IEnumerable<string> featureCategories)
-        {
-            CodeDomHelper.AddAttributeForEachValue(generationContext.TestClass, CATEGORY_ATTR, featureCategories);
-        }
-
-        public virtual void SetTestClassIgnore(TestClassGenerationContext generationContext)
-        {
-            CodeDomHelper.AddAttribute(generationContext.TestClass, IGNORE_ATTR);
-        }
-
-        public virtual void FinalizeTestClass(TestClassGenerationContext generationContext)
-        {
-            // testRunner.ScenarioContext.ScenarioContainer.RegisterInstanceAs<NUnit.Framework.TestContext>(NUnit.Framework.TestContext.CurrentContext);
-            generationContext.ScenarioInitializeMethod.Statements.Add(
-                new CodeMethodInvokeExpression(
-                    new CodeMethodReferenceExpression(
-                        new CodePropertyReferenceExpression(
-                            new CodePropertyReferenceExpression(
-                                new CodeFieldReferenceExpression(null, generationContext.TestRunnerField.Name),
-                                nameof(ScenarioContext)),
-                            nameof(ScenarioContext.ScenarioContainer)),
-                        nameof(IObjectContainer.RegisterInstanceAs),
-                        new CodeTypeReference(TESTCONTEXT_TYPE)),
-                    new CodeVariableReferenceExpression(TESTCONTEXT_INSTANCE)));
-        }
-
-        public virtual void SetTestClassParallelize(TestClassGenerationContext generationContext)
-        {
-            // not supported
-        }
-
-
-        public virtual void SetTestClassInitializeMethod(TestClassGenerationContext generationContext)
-        {
-            CodeDomHelper.AddAttribute(generationContext.TestClassInitializeMethod, TESTFIXTURESETUP_ATTR);
-        }
-
-        public virtual void SetTestClassCleanupMethod(TestClassGenerationContext generationContext)
-        {
-            CodeDomHelper.AddAttribute(generationContext.TestClassCleanupMethod, TESTFIXTURETEARDOWN_ATTR);
-        }
-
-
-        public void SetTestInitializeMethod(TestClassGenerationContext generationContext)
-        {
-            CodeDomHelper.AddAttribute(generationContext.TestInitializeMethod, TESTSETUP_ATTR);
-        }
-
-        public void SetTestCleanupMethod(TestClassGenerationContext generationContext)
-        {
-            CodeDomHelper.AddAttribute(generationContext.TestCleanupMethod, TESTTEARDOWN_ATTR);
-        }
-
-
-        public void SetTestMethod(TestClassGenerationContext generationContext, CodeMemberMethod testMethod, string friendlyTestName)
-        {
-            CodeDomHelper.AddAttribute(testMethod, TEST_ATTR);
-            CodeDomHelper.AddAttribute(testMethod, DESCRIPTION_ATTR, friendlyTestName);
-        }
-
-        public void SetTestMethodCategories(TestClassGenerationContext generationContext, CodeMemberMethod testMethod, IEnumerable<string> scenarioCategories)
-        {
-            CodeDomHelper.AddAttributeForEachValue(testMethod, CATEGORY_ATTR, scenarioCategories);
-        }
-
-        public virtual void SetTestMethodIgnore(TestClassGenerationContext generationContext, CodeMemberMethod testMethod)
-        {
-            CodeDomHelper.AddAttribute(testMethod, IGNORE_ATTR);
-        }
-
-        public void SetRowTest(TestClassGenerationContext generationContext, CodeMemberMethod testMethod, string scenarioTitle)
-        {
-            SetTestMethod(generationContext, testMethod, scenarioTitle);
-        }
-
-        public void SetRow(TestClassGenerationContext generationContext, CodeMemberMethod testMethod, IEnumerable<string> arguments, IEnumerable<string> tags, bool isIgnored)
-        {
-            var args = arguments.Select(
-              arg => new CodeAttributeArgument(new CodePrimitiveExpression(arg))).ToList();
-
-            // addressing ReSharper bug: TestCase attribute with empty string[] param causes inconclusive result - https://github.com/techtalk/SpecFlow/issues/116
-            bool hasExampleTags = tags.Any();
-            var exampleTagExpressionList = tags.Select(t => new CodePrimitiveExpression(t));
-            CodeExpression exampleTagsExpression = hasExampleTags
-                ? new CodeArrayCreateExpression(typeof(string[]), exampleTagExpressionList.ToArray())
-                : (CodeExpression) new CodePrimitiveExpression(null);
-                
-            args.Add(new CodeAttributeArgument(exampleTagsExpression));
-
-            // adds 'Category' named parameter so that NUnit also understands that this test case belongs to the given categories
-            if (hasExampleTags)
-            {
-                CodeExpression exampleTagsStringExpr = new CodePrimitiveExpression(string.Join(",", tags.ToArray()));
-                args.Add(new CodeAttributeArgument("Category", exampleTagsStringExpr));
-            }
-
-            if (isIgnored)
-                args.Add(new CodeAttributeArgument("Ignored", new CodePrimitiveExpression(true)));
-
-            CodeDomHelper.AddAttribute(testMethod, ROW_ATTR, args.ToArray());
-        }
-
-        public void SetTestMethodAsRow(TestClassGenerationContext generationContext, CodeMemberMethod testMethod, string scenarioTitle, string exampleSetName, string variantName, IEnumerable<KeyValuePair<string, string>> arguments)
-        {
-            // doing nothing since we support RowTest
-        }
-    }
+using System.CodeDom;
+using System.Collections.Generic;
+using System.Linq;
+using TechTalk.SpecFlow.Generator.CodeDom;
+using BoDi;
+using TechTalk.SpecFlow.Utils;
+
+namespace TechTalk.SpecFlow.Generator.UnitTestProvider
+{
+    public class NUnitTestGeneratorProvider : IUnitTestGeneratorProvider
+    {
+        protected const string TESTFIXTURE_ATTR = "NUnit.Framework.TestFixtureAttribute";
+        protected const string TEST_ATTR = "NUnit.Framework.TestAttribute";
+        protected const string ROW_ATTR = "NUnit.Framework.TestCaseAttribute";
+        protected const string CATEGORY_ATTR = "NUnit.Framework.CategoryAttribute";
+        protected const string TESTSETUP_ATTR = "NUnit.Framework.SetUpAttribute";
+        protected const string TESTFIXTURESETUP_ATTR = "NUnit.Framework.TestFixtureSetUpAttribute";
+        protected const string TESTFIXTURETEARDOWN_ATTR = "NUnit.Framework.TestFixtureTearDownAttribute";
+        protected const string TESTTEARDOWN_ATTR = "NUnit.Framework.TearDownAttribute";
+        protected const string IGNORE_ATTR = "NUnit.Framework.IgnoreAttribute";
+        protected const string DESCRIPTION_ATTR = "NUnit.Framework.DescriptionAttribute";
+        protected const string TESTCONTEXT_TYPE = "NUnit.Framework.TestContext";
+        protected const string TESTCONTEXT_INSTANCE = "NUnit.Framework.TestContext.CurrentContext";
+
+        protected CodeDomHelper CodeDomHelper { get; set; }
+
+        public virtual UnitTestGeneratorTraits GetTraits()
+        {
+            return UnitTestGeneratorTraits.RowTests;
+        }
+
+        public bool GenerateParallelCodeForFeature { get; set; }
+
+        public NUnitTestGeneratorProvider(CodeDomHelper codeDomHelper)
+        {
+            CodeDomHelper = codeDomHelper;
+        }
+
+        public void SetTestClass(TestClassGenerationContext generationContext, string featureTitle, string featureDescription)
+        {
+            CodeDomHelper.AddAttribute(generationContext.TestClass, TESTFIXTURE_ATTR);
+            CodeDomHelper.AddAttribute(generationContext.TestClass, DESCRIPTION_ATTR, featureTitle);
+        }
+
+        public void SetTestClassCategories(TestClassGenerationContext generationContext, IEnumerable<string> featureCategories)
+        {
+            CodeDomHelper.AddAttributeForEachValue(generationContext.TestClass, CATEGORY_ATTR, featureCategories);
+        }
+
+        public virtual void SetTestClassIgnore(TestClassGenerationContext generationContext)
+        {
+            CodeDomHelper.AddAttribute(generationContext.TestClass, IGNORE_ATTR);
+        }
+
+        public virtual void FinalizeTestClass(TestClassGenerationContext generationContext)
+        {
+            // testRunner.ScenarioContext.ScenarioContainer.RegisterInstanceAs<NUnit.Framework.TestContext>(NUnit.Framework.TestContext.CurrentContext);
+            generationContext.ScenarioInitializeMethod.Statements.Add(
+                new CodeMethodInvokeExpression(
+                    new CodeMethodReferenceExpression(
+                        new CodePropertyReferenceExpression(
+                            new CodePropertyReferenceExpression(
+                                new CodeFieldReferenceExpression(null, generationContext.TestRunnerField.Name),
+                                nameof(ScenarioContext)),
+                            nameof(ScenarioContext.ScenarioContainer)),
+                        nameof(IObjectContainer.RegisterInstanceAs),
+                        new CodeTypeReference(TESTCONTEXT_TYPE)),
+                    new CodeVariableReferenceExpression(TESTCONTEXT_INSTANCE)));
+        }
+
+        public virtual void SetTestClassParallelize(TestClassGenerationContext generationContext)
+        {
+            // not supported
+        }
+
+
+        public virtual void SetTestClassInitializeMethod(TestClassGenerationContext generationContext)
+        {
+            CodeDomHelper.AddAttribute(generationContext.TestClassInitializeMethod, TESTFIXTURESETUP_ATTR);
+        }
+
+        public virtual void SetTestClassCleanupMethod(TestClassGenerationContext generationContext)
+        {
+            CodeDomHelper.AddAttribute(generationContext.TestClassCleanupMethod, TESTFIXTURETEARDOWN_ATTR);
+        }
+
+
+        public void SetTestInitializeMethod(TestClassGenerationContext generationContext)
+        {
+            CodeDomHelper.AddAttribute(generationContext.TestInitializeMethod, TESTSETUP_ATTR);
+        }
+
+        public void SetTestCleanupMethod(TestClassGenerationContext generationContext)
+        {
+            CodeDomHelper.AddAttribute(generationContext.TestCleanupMethod, TESTTEARDOWN_ATTR);
+        }
+
+
+        public void SetTestMethod(TestClassGenerationContext generationContext, CodeMemberMethod testMethod, string friendlyTestName)
+        {
+            CodeDomHelper.AddAttribute(testMethod, TEST_ATTR);
+            CodeDomHelper.AddAttribute(testMethod, DESCRIPTION_ATTR, friendlyTestName);
+        }
+
+        public void SetTestMethodCategories(TestClassGenerationContext generationContext, CodeMemberMethod testMethod, IEnumerable<string> scenarioCategories)
+        {
+            CodeDomHelper.AddAttributeForEachValue(testMethod, CATEGORY_ATTR, scenarioCategories);
+        }
+
+        public virtual void SetTestMethodIgnore(TestClassGenerationContext generationContext, CodeMemberMethod testMethod)
+        {
+            CodeDomHelper.AddAttribute(testMethod, IGNORE_ATTR);
+        }
+
+        public void SetRowTest(TestClassGenerationContext generationContext, CodeMemberMethod testMethod, string scenarioTitle)
+        {
+            SetTestMethod(generationContext, testMethod, scenarioTitle);
+        }
+
+        public void SetRow(TestClassGenerationContext generationContext, CodeMemberMethod testMethod, IEnumerable<string> arguments, IEnumerable<string> tags, bool isIgnored)
+        {
+            var args = arguments.Select(
+              arg => new CodeAttributeArgument(new CodePrimitiveExpression(arg))).ToList();
+
+            // addressing ReSharper bug: TestCase attribute with empty string[] param causes inconclusive result - https://github.com/techtalk/SpecFlow/issues/116
+            bool hasExampleTags = tags.Any();
+            var exampleTagExpressionList = tags.Select(t => new CodePrimitiveExpression(t));
+            CodeExpression exampleTagsExpression = hasExampleTags
+                ? new CodeArrayCreateExpression(typeof(string[]), exampleTagExpressionList.ToArray())
+                : (CodeExpression) new CodePrimitiveExpression(null);
+                
+            args.Add(new CodeAttributeArgument(exampleTagsExpression));
+
+            // adds 'Category' named parameter so that NUnit also understands that this test case belongs to the given categories
+            if (hasExampleTags)
+            {
+                CodeExpression exampleTagsStringExpr = new CodePrimitiveExpression(string.Join(",", tags.ToArray()));
+                args.Add(new CodeAttributeArgument("Category", exampleTagsStringExpr));
+            }
+
+            if (isIgnored)
+                args.Add(new CodeAttributeArgument("Ignored", new CodePrimitiveExpression(true)));
+
+            CodeDomHelper.AddAttribute(testMethod, ROW_ATTR, args.ToArray());
+        }
+
+        public void SetTestMethodAsRow(TestClassGenerationContext generationContext, CodeMemberMethod testMethod, string scenarioTitle, string exampleSetName, string variantName, IEnumerable<KeyValuePair<string, string>> arguments)
+        {
+            // doing nothing since we support RowTest
+        }
+    }
 }