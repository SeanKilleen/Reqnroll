using System;
using System.CodeDom;
using System.Diagnostics.CodeAnalysis;
using System.Globalization;
using System.IO;
using System.Linq;
using System.Reflection;
using Reqnroll.Configuration;
using Reqnroll.CucumberMessages.Configuration;
using Reqnroll.CucumberMessages.RuntimeSupport;
using Reqnroll.Generator.CodeDom;
using Reqnroll.Generator.UnitTestConverter;
using Reqnroll.Generator.UnitTestProvider;
using Reqnroll.Parser;
using Reqnroll.Parser.CucmberMessageSupport;
using Reqnroll.Tracing;

namespace Reqnroll.Generator.Generation
{
    [SuppressMessage("ReSharper", "BitwiseOperatorOnEnumWithoutFlags")]
    public class UnitTestFeatureGenerator : IFeatureGenerator
    {
        private readonly CodeDomHelper _codeDomHelper;
        private readonly IDecoratorRegistry _decoratorRegistry;
        private readonly ITraceListener _traceListener;
        private readonly ScenarioPartHelper _scenarioPartHelper;
        private readonly ReqnrollConfiguration _reqnrollConfiguration;
        private readonly IUnitTestGeneratorProvider _testGeneratorProvider;
        private readonly UnitTestMethodGenerator _unitTestMethodGenerator;
        private readonly LinePragmaHandler _linePragmaHandler;
        private readonly ICucumberConfiguration _cucumberConfiguration;

        public UnitTestFeatureGenerator(
            IUnitTestGeneratorProvider testGeneratorProvider,
            CodeDomHelper codeDomHelper,
            ReqnrollConfiguration reqnrollConfiguration,
            IDecoratorRegistry decoratorRegistry,
            ITraceListener traceListener,

            // Adding a dependency on the Cucumber configuration subsystem. Eventually remove this as Cucumber Config is folded into overall Reqnroll Config.
            ICucumberConfiguration cucumberConfiguration)
        {
            _testGeneratorProvider = testGeneratorProvider;
            _codeDomHelper = codeDomHelper;
            _reqnrollConfiguration = reqnrollConfiguration;
            _decoratorRegistry = decoratorRegistry;
            _traceListener = traceListener;
            _linePragmaHandler = new LinePragmaHandler(_reqnrollConfiguration, _codeDomHelper);
            _scenarioPartHelper = new ScenarioPartHelper(_reqnrollConfiguration, _codeDomHelper);
            _unitTestMethodGenerator = new UnitTestMethodGenerator(testGeneratorProvider, decoratorRegistry, _codeDomHelper, _scenarioPartHelper, _reqnrollConfiguration);
            _cucumberConfiguration = cucumberConfiguration;
        }

        public string TestClassNameFormat { get; set; } = "{0}Feature";

        public CodeNamespace GenerateUnitTestFixture(ReqnrollDocument document, string testClassName, string targetNamespace)
        {
            var codeNamespace = CreateNamespace(targetNamespace);
            var feature = document.ReqnrollFeature;

            testClassName = testClassName ?? string.Format(TestClassNameFormat, feature.Name.ToIdentifier());
            var generationContext = CreateTestClassStructure(codeNamespace, testClassName, document);

            SetupTestClass(generationContext);
            SetupTestClassInitializeMethod(generationContext);
            SetupTestClassCleanupMethod(generationContext);

            SetupScenarioStartMethod(generationContext);
            SetupScenarioInitializeMethod(generationContext);
            _scenarioPartHelper.SetupFeatureBackground(generationContext);
            SetupScenarioCleanupMethod(generationContext);

            SetupTestInitializeMethod(generationContext);
            SetupTestCleanupMethod(generationContext);

            _unitTestMethodGenerator.CreateUnitTests(feature, generationContext);

            //before returning the generated code, call the provider's method in case the generated code needs to be customized            
            _testGeneratorProvider.FinalizeTestClass(generationContext);
            return codeNamespace;
        }


        private TestClassGenerationContext CreateTestClassStructure(CodeNamespace codeNamespace, string testClassName, ReqnrollDocument document)
        {
            var testClass = _codeDomHelper.CreateGeneratedTypeDeclaration(testClassName);
            codeNamespace.Types.Add(testClass);

            return new TestClassGenerationContext(
                _testGeneratorProvider,
                document,
                codeNamespace,
                testClass,
                DeclareTestRunnerMember(testClass),
                _codeDomHelper.CreateMethod(testClass),
                _codeDomHelper.CreateMethod(testClass),
                _codeDomHelper.CreateMethod(testClass),
                _codeDomHelper.CreateMethod(testClass),
                _codeDomHelper.CreateMethod(testClass),
                _codeDomHelper.CreateMethod(testClass),
                _codeDomHelper.CreateMethod(testClass),
                document.ReqnrollFeature.HasFeatureBackground() ? _codeDomHelper.CreateMethod(testClass) : null,
                _testGeneratorProvider.GetTraits().HasFlag(UnitTestGeneratorTraits.RowTests) && _reqnrollConfiguration.AllowRowTests);
        }

        private CodeNamespace CreateNamespace(string targetNamespace)
        {
            targetNamespace = targetNamespace ?? GeneratorConstants.DEFAULT_NAMESPACE;

            if (!targetNamespace.StartsWith("global", StringComparison.CurrentCultureIgnoreCase))
            {
                switch (_codeDomHelper.TargetLanguage)
                {
                    case CodeDomProviderLanguage.VB:
                        targetNamespace = $"GlobalVBNetNamespace.{targetNamespace}";
                        break;
                }
            }

            var codeNamespace = new CodeNamespace(targetNamespace);

            codeNamespace.Imports.Add(new CodeNamespaceImport(GeneratorConstants.REQNROLL_NAMESPACE));
            codeNamespace.Imports.Add(new CodeNamespaceImport("System"));
            codeNamespace.Imports.Add(new CodeNamespaceImport("System.Linq"));
            return codeNamespace;
        }

        private void SetupScenarioCleanupMethod(TestClassGenerationContext generationContext)
        {
            var scenarioCleanupMethod = generationContext.ScenarioCleanupMethod;

            scenarioCleanupMethod.Attributes = MemberAttributes.Public | MemberAttributes.Final;
            scenarioCleanupMethod.Name = GeneratorConstants.SCENARIO_CLEANUP_NAME;

            _codeDomHelper.MarkCodeMemberMethodAsAsync(scenarioCleanupMethod);

            // call collect errors
            var testRunnerField = _scenarioPartHelper.GetTestRunnerExpression();

            //await testRunner.CollectScenarioErrorsAsync();
            var expression = new CodeMethodInvokeExpression(
                testRunnerField,
                nameof(ITestRunner.CollectScenarioErrorsAsync));

            _codeDomHelper.MarkCodeMethodInvokeExpressionAsAwait(expression);

            scenarioCleanupMethod.Statements.Add(expression);
        }

        private void SetupTestClass(TestClassGenerationContext generationContext)
        {
            generationContext.TestClass.IsPartial = true;
            generationContext.TestClass.TypeAttributes |= TypeAttributes.Public;

            _linePragmaHandler.AddLinePragmaInitial(generationContext.TestClass, generationContext.Document.SourceFilePath);

            _testGeneratorProvider.SetTestClass(generationContext, generationContext.Feature.Name, generationContext.Feature.Description);

            _decoratorRegistry.DecorateTestClass(generationContext, out var featureCategories);

            if (featureCategories.Any())
            {
                _testGeneratorProvider.SetTestClassCategories(generationContext, featureCategories);
            }

            DeclareFeatureTagsField(generationContext);
            DeclareFeatureInfoMember(generationContext);
        }

        private CodeMemberField DeclareTestRunnerMember(CodeTypeDeclaration type)
        {
            var testRunnerField = new CodeMemberField(_codeDomHelper.GetGlobalizedTypeName(typeof(ITestRunner)), GeneratorConstants.TESTRUNNER_FIELD);
            type.Members.Add(testRunnerField);
            return testRunnerField;
        }

        private void DeclareFeatureTagsField(TestClassGenerationContext generationContext)
        {
            var featureTagsField = new CodeMemberField(typeof(string[]), GeneratorConstants.FEATURE_TAGS_VARIABLE_NAME);
            featureTagsField.Attributes |= MemberAttributes.Static;
            featureTagsField.InitExpression = _scenarioPartHelper.GetStringArrayExpression(generationContext.Feature.Tags);
            generationContext.TestClass.Members.Add(featureTagsField);
        }

        private void DeclareFeatureInfoMember(TestClassGenerationContext generationContext)
        {
            var featureInfoField = new CodeMemberField(
                _codeDomHelper.GetGlobalizedTypeName(typeof(FeatureInfo)), GeneratorConstants.FEATUREINFO_FIELD);
            featureInfoField.Attributes |= MemberAttributes.Static;
            featureInfoField.InitExpression = new CodeObjectCreateExpression(_codeDomHelper.GetGlobalizedTypeName(typeof(FeatureInfo)),
                new CodeObjectCreateExpression(typeof(CultureInfo),
                                               new CodePrimitiveExpression(generationContext.Feature.Language)),
                new CodePrimitiveExpression(generationContext.Document.DocumentLocation?.FeatureFolderPath),
                new CodePrimitiveExpression(generationContext.Feature.Name),
                new CodePrimitiveExpression(generationContext.Feature.Description),
                new CodeFieldReferenceExpression(
                    new CodeTypeReferenceExpression(_codeDomHelper.GetGlobalizedTypeName(typeof(ProgrammingLanguage))),
                    _codeDomHelper.TargetLanguage.ToString()),
                new CodeFieldReferenceExpression(null, GeneratorConstants.FEATURE_TAGS_VARIABLE_NAME));

            generationContext.TestClass.Members.Add(featureInfoField);
        }

        private void SetupTestClassInitializeMethod(TestClassGenerationContext generationContext)
        {
            var testClassInitializeMethod = generationContext.TestClassInitializeMethod;

            testClassInitializeMethod.Attributes = MemberAttributes.Public;
            testClassInitializeMethod.Name = GeneratorConstants.TESTCLASS_INITIALIZE_NAME;

            _codeDomHelper.MarkCodeMemberMethodAsAsync(testClassInitializeMethod);

            _testGeneratorProvider.SetTestClassInitializeMethod(generationContext);
<<<<<<< HEAD

            //testRunner = TestRunnerManager.GetTestRunnerForAssembly(null, [test_worker_id]);
            var testRunnerField = _scenarioPartHelper.GetTestRunnerExpression();

            var getTestRunnerExpression = new CodeMethodInvokeExpression(
                new CodeTypeReferenceExpression(_codeDomHelper.GetGlobalizedTypeName(typeof(TestRunnerManager))),
                nameof(TestRunnerManager.GetTestRunnerForAssembly));

            testClassInitializeMethod.Statements.Add(
                new CodeAssignStatement(
                    testRunnerField,
                    getTestRunnerExpression));

            //FeatureInfo featureInfo = new FeatureInfo("xxxx");
            testClassInitializeMethod.Statements.Add(
                new CodeVariableDeclarationStatement(_codeDomHelper.GetGlobalizedTypeName(typeof(FeatureInfo)), "featureInfo",
                    new CodeObjectCreateExpression(_codeDomHelper.GetGlobalizedTypeName(typeof(FeatureInfo)),
                        new CodeObjectCreateExpression(typeof(CultureInfo),
                            new CodePrimitiveExpression(generationContext.Feature.Language)),
                        new CodePrimitiveExpression(generationContext.Document.DocumentLocation?.FeatureFolderPath),
                        new CodePrimitiveExpression(generationContext.Feature.Name),
                        new CodePrimitiveExpression(generationContext.Feature.Description),
                        new CodeFieldReferenceExpression(
                            new CodeTypeReferenceExpression(_codeDomHelper.GetGlobalizedTypeName(typeof(Reqnroll.ProgrammingLanguage))),
                            _codeDomHelper.TargetLanguage.ToString()),
                        new CodeFieldReferenceExpression(null, GeneratorConstants.FEATURE_TAGS_VARIABLE_NAME))));

            PersistStaticCucumberMessagesToFeatureInfo(generationContext, testClassInitializeMethod);

            //await testRunner.OnFeatureStartAsync(featureInfo);
            var onFeatureStartExpression = new CodeMethodInvokeExpression(
                testRunnerField,
                nameof(ITestRunner.OnFeatureStartAsync),
                new CodeVariableReferenceExpression("featureInfo"));

            _codeDomHelper.MarkCodeMethodInvokeExpressionAsAwait(onFeatureStartExpression);

            testClassInitializeMethod.Statements.Add(onFeatureStartExpression);
=======
>>>>>>> a8aeed1b
        }

        // Generation of Cucumber Messages relies on access to the parsed AST. 
        private void PersistStaticCucumberMessagesToFeatureInfo(TestClassGenerationContext generationContext, CodeMemberMethod testClassInitializeMethod)
        {
            CodeObjectCreateExpression sourceExpression;
            CodeExpression gherkinDocumentExpression;
            CodeExpression picklesExpression;
            CodeDelegateCreateExpression sourceFunc;
            CodeDelegateCreateExpression gherkinDocumentFunc;
            CodeDelegateCreateExpression picklesFunc;

            string sourceFileLocation;
            try
            {
                sourceFileLocation = Path.Combine(generationContext.Document.DocumentLocation.FeatureFolderPath, generationContext.Document.DocumentLocation.SourceFilePath);

                // Cucumber IDs can be UUIDs or stringified integers. This is configurable by the user.
                var IDGenStyle = _cucumberConfiguration.IDGenerationStyle;
                var messageConverter = new CucumberMessagesConverter(IdGeneratorFactory.Create(IDGenStyle));
                var featureSource = Reqnroll.CucumberMessages.PayloadProcessing.Cucumber.CucumberMessageTransformer.ToSource(messageConverter.ConvertToCucumberMessagesSource(generationContext.Document));
                var featureGherkinDocument = messageConverter.ConvertToCucumberMessagesGherkinDocument(generationContext.Document);
                var featurePickles = messageConverter.ConvertToCucumberMessagesPickles(featureGherkinDocument);
                var featureGherkinDocumentMessage = CucumberMessages.PayloadProcessing.Cucumber.CucumberMessageTransformer.ToGherkinDocument(featureGherkinDocument);
                var featurePickleMessages = CucumberMessages.PayloadProcessing.Cucumber.CucumberMessageTransformer.ToPickles(featurePickles);

                // generate a CodeDom expression to create the Source object from the featureSourceMessage
                sourceExpression = new CodeObjectCreateExpression(_codeDomHelper.GetGlobalizedTypeName(typeof(Io.Cucumber.Messages.Types.Source)),
                    new CodePrimitiveExpression(featureSource.Uri),
                    new CodePrimitiveExpression(featureSource.Data),
                    new CodeFieldReferenceExpression(new CodeTypeReferenceExpression(typeof(Io.Cucumber.Messages.Types.SourceMediaType)), featureSource.MediaType.ToString()));

                // generate a CodeDom expression to create the GherkinDocument object from the featureGherkinDocumentMessage
                var gherkinDocumentExpressionGenerator = new CucumberGherkinDocumentExpressionGenerator(_codeDomHelper);
                gherkinDocumentExpression = gherkinDocumentExpressionGenerator.GenerateGherkinDocumentExpression(featureGherkinDocumentMessage);

                // generate a CodeDom expression to create the Pickles object from the featurePickleMessages
                var pickleExpressionGenerator = new CucumberPicklesExpressionGenerator(_codeDomHelper);
                picklesExpression = pickleExpressionGenerator.GeneratePicklesExpression(featurePickleMessages);

                // wrap these expressions in Func<T>
                sourceFunc = new CodeDelegateCreateExpression(new CodeTypeReference(typeof(Func<Io.Cucumber.Messages.Types.Source>)), new CodeTypeReferenceExpression(generationContext.TestClass.Name), "SourceFunc");
                var sourceFuncBody = new CodeMemberMethod();
                sourceFuncBody.Attributes = MemberAttributes.Private | MemberAttributes.Static;
                sourceFuncBody.ReturnType = new CodeTypeReference(typeof(Io.Cucumber.Messages.Types.Source));
                sourceFuncBody.Statements.Add(new CodeMethodReturnStatement(sourceExpression));
                sourceFuncBody.Name = sourceFunc.MethodName;
                generationContext.TestClass.Members.Add(sourceFuncBody);

                gherkinDocumentFunc = new CodeDelegateCreateExpression(new CodeTypeReference(typeof(Func<Io.Cucumber.Messages.Types.GherkinDocument>)), new CodeTypeReferenceExpression(generationContext.TestClass.Name), "GherkinDocumentFunc");
                var gherkinDocumentFuncBody = new CodeMemberMethod();
                gherkinDocumentFuncBody.Attributes = MemberAttributes.Private | MemberAttributes.Static;
                gherkinDocumentFuncBody.ReturnType = new CodeTypeReference(typeof(Io.Cucumber.Messages.Types.GherkinDocument));
                gherkinDocumentFuncBody.Statements.Add(new CodeMethodReturnStatement(gherkinDocumentExpression));
                gherkinDocumentFuncBody.Name = gherkinDocumentFunc.MethodName;
                generationContext.TestClass.Members.Add(gherkinDocumentFuncBody);

                picklesFunc = new CodeDelegateCreateExpression(new CodeTypeReference(typeof(Func<System.Collections.Generic.IEnumerable<Io.Cucumber.Messages.Types.Pickle>>)), new CodeTypeReferenceExpression(generationContext.TestClass.Name), "PicklesFunc");
                var picklesFuncBody = new CodeMemberMethod();
                picklesFuncBody.Attributes = MemberAttributes.Private | MemberAttributes.Static;
                picklesFuncBody.ReturnType = new CodeTypeReference(typeof(System.Collections.Generic.IEnumerable<Io.Cucumber.Messages.Types.Pickle>));
                picklesFuncBody.Statements.Add(new CodeMethodReturnStatement(picklesExpression));
                picklesFuncBody.Name = picklesFunc.MethodName;
                generationContext.TestClass.Members.Add(picklesFuncBody);
            }
            catch (Exception e)
            {
                _traceListener.WriteToolOutput($"WARNING: Failed to process Cucumber Pickles. Support for generating Cucumber Messages will be disabled. Exception: {e.Message}");
                // Should any error occur during pickling or serialization of Cucumber Messages, we will abort and not add the Cucumber Messages to the featureInfo.
                // This effectively turns OFF the Cucumber Messages support for this feature.
                return;
            }
            // Create a new method that will be added to the test class. It will be called to initialize the FeatureCucumberMessages property of the FeatureInfo object
            var CucumberMessagesInitializeMethod = new CodeMemberMethod();
            CucumberMessagesInitializeMethod.Attributes = MemberAttributes.Private | MemberAttributes.Static;
            CucumberMessagesInitializeMethod.Name = "InitializeCucumberMessages";
            CucumberMessagesInitializeMethod.Parameters.Add(new CodeParameterDeclarationExpression(_codeDomHelper.GetGlobalizedTypeName(typeof(FeatureInfo)), "featureInfo"));
            generationContext.TestClass.Members.Add(CucumberMessagesInitializeMethod);

            // Create a FeatureLevelCucumberMessages object and add it to featureInfo
            var featureLevelCucumberMessagesExpression = new CodeObjectCreateExpression(_codeDomHelper.GetGlobalizedTypeName(typeof(FeatureLevelCucumberMessages)),
                sourceFunc,
                gherkinDocumentFunc,
                picklesFunc,
                new CodePrimitiveExpression(sourceFileLocation));

            CucumberMessagesInitializeMethod.Statements.Add(
                new CodeAssignStatement(
                    new CodePropertyReferenceExpression(new CodeVariableReferenceExpression("featureInfo"), "FeatureCucumberMessages"),
                    featureLevelCucumberMessagesExpression));

            // Create a CodeMethodInvokeExpression to invoke the CucumberMessagesInitializeMethod
            var invokeCucumberMessagesInitializeMethod = new CodeMethodInvokeExpression(
                null,
                CucumberMessagesInitializeMethod.Name,
                new CodeVariableReferenceExpression("featureInfo"));

            // Add the CodeMethodInvokeExpression to the testClassInitializeMethod statements
            testClassInitializeMethod.Statements.Add(invokeCucumberMessagesInitializeMethod);

        }

        private void SetupTestClassCleanupMethod(TestClassGenerationContext generationContext)
        {
            var testClassCleanupMethod = generationContext.TestClassCleanupMethod;

            testClassCleanupMethod.Attributes = MemberAttributes.Public;
            testClassCleanupMethod.Name = GeneratorConstants.TESTCLASS_CLEANUP_NAME;

            _codeDomHelper.MarkCodeMemberMethodAsAsync(testClassCleanupMethod);

            _testGeneratorProvider.SetTestClassCleanupMethod(generationContext);
        }

        private void SetupTestInitializeMethod(TestClassGenerationContext generationContext)
        {
            var testInitializeMethod = generationContext.TestInitializeMethod;

            testInitializeMethod.Attributes = MemberAttributes.Public | MemberAttributes.Final;
            testInitializeMethod.Name = GeneratorConstants.TEST_INITIALIZE_NAME;

            _codeDomHelper.MarkCodeMemberMethodAsAsync(testInitializeMethod);

            _testGeneratorProvider.SetTestInitializeMethod(generationContext);

            // Obtain the test runner for executing a single test
            // testRunner = global::Reqnroll.TestRunnerManager.GetTestRunnerForAssembly(featureHint: featureInfo);

            var testRunnerField = _scenarioPartHelper.GetTestRunnerExpression();

            var getTestRunnerExpression = new CodeMethodInvokeExpression(
                new CodeTypeReferenceExpression(_codeDomHelper.GetGlobalizedTypeName(typeof(TestRunnerManager))),
                nameof(TestRunnerManager.GetTestRunnerForAssembly),
                _codeDomHelper.CreateOptionalArgumentExpression("featureHint", 
                    new CodeVariableReferenceExpression(GeneratorConstants.FEATUREINFO_FIELD)));

            testInitializeMethod.Statements.Add(
                new CodeAssignStatement(
                    testRunnerField,
                    getTestRunnerExpression));


            // "Finish" current feature if needed

            var featureContextExpression = new CodePropertyReferenceExpression(
                testRunnerField,
                "FeatureContext");

            var onFeatureEndAsyncExpression = new CodeMethodInvokeExpression(
                testRunnerField,
                nameof(ITestRunner.OnFeatureEndAsync));
            _codeDomHelper.MarkCodeMethodInvokeExpressionAsAwait(onFeatureEndAsyncExpression);

            //if (testRunner.FeatureContext != null && !testRunner.FeatureContext.FeatureInfo.Equals(featureInfo))
            //  await testRunner.OnFeatureEndAsync(); // finish if different
            testInitializeMethod.Statements.Add(
                new CodeConditionStatement(
                    new CodeBinaryOperatorExpression(
                        new CodeBinaryOperatorExpression(
                            featureContextExpression,
                            CodeBinaryOperatorType.IdentityInequality,
                            new CodePrimitiveExpression(null)),
                        CodeBinaryOperatorType.BooleanAnd,
                        new CodeBinaryOperatorExpression(
                            new CodeMethodInvokeExpression(
                                new CodePropertyReferenceExpression(
                                    featureContextExpression,
                                    "FeatureInfo"),
                                nameof(object.Equals),
                                new CodeVariableReferenceExpression(GeneratorConstants.FEATUREINFO_FIELD)),
                            CodeBinaryOperatorType.ValueEquality,
                            new CodePrimitiveExpression(false))),
                    new CodeExpressionStatement(
                        onFeatureEndAsyncExpression)));


            // "Start" the feature if needed

            //if (testRunner.FeatureContext == null) {
            //  await testRunner.OnFeatureStartAsync(featureInfo);
            //}

            var onFeatureStartExpression = new CodeMethodInvokeExpression(
                testRunnerField,
                nameof(ITestRunner.OnFeatureStartAsync),
                new CodeVariableReferenceExpression(GeneratorConstants.FEATUREINFO_FIELD));
            _codeDomHelper.MarkCodeMethodInvokeExpressionAsAwait(onFeatureStartExpression);

            testInitializeMethod.Statements.Add(
                new CodeConditionStatement(
                    new CodeBinaryOperatorExpression(
                        featureContextExpression,
                        CodeBinaryOperatorType.IdentityEquality,
                        new CodePrimitiveExpression(null)),
                    new CodeExpressionStatement(
                        onFeatureStartExpression)));
        }

        private void SetupTestCleanupMethod(TestClassGenerationContext generationContext)
        {
            var testCleanupMethod = generationContext.TestCleanupMethod;

            testCleanupMethod.Attributes = MemberAttributes.Public | MemberAttributes.Final;
            testCleanupMethod.Name = GeneratorConstants.TEST_CLEANUP_NAME;

            _codeDomHelper.MarkCodeMemberMethodAsAsync(testCleanupMethod);

            _testGeneratorProvider.SetTestCleanupMethod(generationContext);

            var testRunnerField = _scenarioPartHelper.GetTestRunnerExpression();

            //await testRunner.OnScenarioEndAsync();
            var expression = new CodeMethodInvokeExpression(
                testRunnerField,
                nameof(ITestRunner.OnScenarioEndAsync));

            _codeDomHelper.MarkCodeMethodInvokeExpressionAsAwait(expression);

            testCleanupMethod.Statements.Add(expression);

            // "Release" the TestRunner, so that other threads can pick it up
            // TestRunnerManager.ReleaseTestRunner(testRunner);
            testCleanupMethod.Statements.Add(
                new CodeMethodInvokeExpression(
                    new CodeTypeReferenceExpression(_codeDomHelper.GetGlobalizedTypeName(typeof(TestRunnerManager))),
                    nameof(TestRunnerManager.ReleaseTestRunner),
                    testRunnerField));
        }

        private void SetupScenarioInitializeMethod(TestClassGenerationContext generationContext)
        {
            var scenarioInitializeMethod = generationContext.ScenarioInitializeMethod;

            scenarioInitializeMethod.Attributes = MemberAttributes.Public | MemberAttributes.Final;
            scenarioInitializeMethod.Name = GeneratorConstants.SCENARIO_INITIALIZE_NAME;
            scenarioInitializeMethod.Parameters.Add(
                new CodeParameterDeclarationExpression(_codeDomHelper.GetGlobalizedTypeName(typeof(ScenarioInfo)), "scenarioInfo"));

            //testRunner.OnScenarioInitialize(scenarioInfo);
            var testRunnerField = _scenarioPartHelper.GetTestRunnerExpression();
            scenarioInitializeMethod.Statements.Add(
                new CodeMethodInvokeExpression(
                    testRunnerField,
                    nameof(ITestRunner.OnScenarioInitialize),
                    new CodeVariableReferenceExpression("scenarioInfo")));
        }

        private void SetupScenarioStartMethod(TestClassGenerationContext generationContext)
        {
            var scenarioStartMethod = generationContext.ScenarioStartMethod;

            scenarioStartMethod.Attributes = MemberAttributes.Public | MemberAttributes.Final;
            scenarioStartMethod.Name = GeneratorConstants.SCENARIO_START_NAME;

            _codeDomHelper.MarkCodeMemberMethodAsAsync(scenarioStartMethod);

            //await testRunner.OnScenarioStartAsync();
            var testRunnerField = _scenarioPartHelper.GetTestRunnerExpression();
            var expression = new CodeMethodInvokeExpression(
                testRunnerField,
                nameof(ITestRunner.OnScenarioStartAsync));

            _codeDomHelper.MarkCodeMethodInvokeExpressionAsAwait(expression);

            scenarioStartMethod.Statements.Add(expression);
        }
    }
}<|MERGE_RESOLUTION|>--- conflicted
+++ resolved
@@ -164,6 +164,7 @@
             }
 
             DeclareFeatureTagsField(generationContext);
+            DeclareFeatureMessagesFactoryMembers(generationContext);
             DeclareFeatureInfoMember(generationContext);
         }
 
@@ -201,62 +202,9 @@
             generationContext.TestClass.Members.Add(featureInfoField);
         }
 
-        private void SetupTestClassInitializeMethod(TestClassGenerationContext generationContext)
-        {
-            var testClassInitializeMethod = generationContext.TestClassInitializeMethod;
-
-            testClassInitializeMethod.Attributes = MemberAttributes.Public;
-            testClassInitializeMethod.Name = GeneratorConstants.TESTCLASS_INITIALIZE_NAME;
-
-            _codeDomHelper.MarkCodeMemberMethodAsAsync(testClassInitializeMethod);
-
-            _testGeneratorProvider.SetTestClassInitializeMethod(generationContext);
-<<<<<<< HEAD
-
-            //testRunner = TestRunnerManager.GetTestRunnerForAssembly(null, [test_worker_id]);
-            var testRunnerField = _scenarioPartHelper.GetTestRunnerExpression();
-
-            var getTestRunnerExpression = new CodeMethodInvokeExpression(
-                new CodeTypeReferenceExpression(_codeDomHelper.GetGlobalizedTypeName(typeof(TestRunnerManager))),
-                nameof(TestRunnerManager.GetTestRunnerForAssembly));
-
-            testClassInitializeMethod.Statements.Add(
-                new CodeAssignStatement(
-                    testRunnerField,
-                    getTestRunnerExpression));
-
-            //FeatureInfo featureInfo = new FeatureInfo("xxxx");
-            testClassInitializeMethod.Statements.Add(
-                new CodeVariableDeclarationStatement(_codeDomHelper.GetGlobalizedTypeName(typeof(FeatureInfo)), "featureInfo",
-                    new CodeObjectCreateExpression(_codeDomHelper.GetGlobalizedTypeName(typeof(FeatureInfo)),
-                        new CodeObjectCreateExpression(typeof(CultureInfo),
-                            new CodePrimitiveExpression(generationContext.Feature.Language)),
-                        new CodePrimitiveExpression(generationContext.Document.DocumentLocation?.FeatureFolderPath),
-                        new CodePrimitiveExpression(generationContext.Feature.Name),
-                        new CodePrimitiveExpression(generationContext.Feature.Description),
-                        new CodeFieldReferenceExpression(
-                            new CodeTypeReferenceExpression(_codeDomHelper.GetGlobalizedTypeName(typeof(Reqnroll.ProgrammingLanguage))),
-                            _codeDomHelper.TargetLanguage.ToString()),
-                        new CodeFieldReferenceExpression(null, GeneratorConstants.FEATURE_TAGS_VARIABLE_NAME))));
-
-            PersistStaticCucumberMessagesToFeatureInfo(generationContext, testClassInitializeMethod);
-
-            //await testRunner.OnFeatureStartAsync(featureInfo);
-            var onFeatureStartExpression = new CodeMethodInvokeExpression(
-                testRunnerField,
-                nameof(ITestRunner.OnFeatureStartAsync),
-                new CodeVariableReferenceExpression("featureInfo"));
-
-            _codeDomHelper.MarkCodeMethodInvokeExpressionAsAwait(onFeatureStartExpression);
-
-            testClassInitializeMethod.Statements.Add(onFeatureStartExpression);
-=======
->>>>>>> a8aeed1b
-        }
-
-        // Generation of Cucumber Messages relies on access to the parsed AST. 
-        private void PersistStaticCucumberMessagesToFeatureInfo(TestClassGenerationContext generationContext, CodeMemberMethod testClassInitializeMethod)
-        {
+        private void DeclareFeatureMessagesFactoryMembers(TestClassGenerationContext generationContext)
+        {
+            // Generation of Cucumber Messages relies on access to the parsed AST. 
             CodeObjectCreateExpression sourceExpression;
             CodeExpression gherkinDocumentExpression;
             CodeExpression picklesExpression;
@@ -265,6 +213,29 @@
             CodeDelegateCreateExpression picklesFunc;
 
             string sourceFileLocation;
+
+            // Adding three static methods to the class: one each as Factory methods for source, gherkinDocument, and pickles Messages
+            // Bodies of these methods are added later inside the try/catch block
+                sourceFunc = new CodeDelegateCreateExpression(new CodeTypeReference(typeof(Func<Io.Cucumber.Messages.Types.Source>)), new CodeTypeReferenceExpression(generationContext.TestClass.Name), "SourceFunc");
+                var sourceFuncBody = new CodeMemberMethod();
+                sourceFuncBody.Attributes = MemberAttributes.Private | MemberAttributes.Static;
+                sourceFuncBody.ReturnType = new CodeTypeReference(typeof(Io.Cucumber.Messages.Types.Source));
+                sourceFuncBody.Name = sourceFunc.MethodName;
+                generationContext.TestClass.Members.Add(sourceFuncBody);
+
+                gherkinDocumentFunc = new CodeDelegateCreateExpression(new CodeTypeReference(typeof(Func<Io.Cucumber.Messages.Types.GherkinDocument>)), new CodeTypeReferenceExpression(generationContext.TestClass.Name), "GherkinDocumentFunc");
+                var gherkinDocumentFuncBody = new CodeMemberMethod();
+                gherkinDocumentFuncBody.Attributes = MemberAttributes.Private | MemberAttributes.Static;
+                gherkinDocumentFuncBody.ReturnType = new CodeTypeReference(typeof(Io.Cucumber.Messages.Types.GherkinDocument));
+                gherkinDocumentFuncBody.Name = gherkinDocumentFunc.MethodName;
+                generationContext.TestClass.Members.Add(gherkinDocumentFuncBody);
+
+                picklesFunc = new CodeDelegateCreateExpression(new CodeTypeReference(typeof(Func<System.Collections.Generic.IEnumerable<Io.Cucumber.Messages.Types.Pickle>>)), new CodeTypeReferenceExpression(generationContext.TestClass.Name), "PicklesFunc");
+                var picklesFuncBody = new CodeMemberMethod();
+                picklesFuncBody.Attributes = MemberAttributes.Private | MemberAttributes.Static;
+                picklesFuncBody.ReturnType = new CodeTypeReference(typeof(System.Collections.Generic.IEnumerable<Io.Cucumber.Messages.Types.Pickle>));
+                picklesFuncBody.Name = picklesFunc.MethodName;
+                generationContext.TestClass.Members.Add(picklesFuncBody);
             try
             {
                 sourceFileLocation = Path.Combine(generationContext.Document.DocumentLocation.FeatureFolderPath, generationContext.Document.DocumentLocation.SourceFilePath);
@@ -293,37 +264,49 @@
                 picklesExpression = pickleExpressionGenerator.GeneratePicklesExpression(featurePickleMessages);
 
                 // wrap these expressions in Func<T>
-                sourceFunc = new CodeDelegateCreateExpression(new CodeTypeReference(typeof(Func<Io.Cucumber.Messages.Types.Source>)), new CodeTypeReferenceExpression(generationContext.TestClass.Name), "SourceFunc");
-                var sourceFuncBody = new CodeMemberMethod();
-                sourceFuncBody.Attributes = MemberAttributes.Private | MemberAttributes.Static;
-                sourceFuncBody.ReturnType = new CodeTypeReference(typeof(Io.Cucumber.Messages.Types.Source));
+
                 sourceFuncBody.Statements.Add(new CodeMethodReturnStatement(sourceExpression));
-                sourceFuncBody.Name = sourceFunc.MethodName;
-                generationContext.TestClass.Members.Add(sourceFuncBody);
-
-                gherkinDocumentFunc = new CodeDelegateCreateExpression(new CodeTypeReference(typeof(Func<Io.Cucumber.Messages.Types.GherkinDocument>)), new CodeTypeReferenceExpression(generationContext.TestClass.Name), "GherkinDocumentFunc");
-                var gherkinDocumentFuncBody = new CodeMemberMethod();
-                gherkinDocumentFuncBody.Attributes = MemberAttributes.Private | MemberAttributes.Static;
-                gherkinDocumentFuncBody.ReturnType = new CodeTypeReference(typeof(Io.Cucumber.Messages.Types.GherkinDocument));
+
                 gherkinDocumentFuncBody.Statements.Add(new CodeMethodReturnStatement(gherkinDocumentExpression));
-                gherkinDocumentFuncBody.Name = gherkinDocumentFunc.MethodName;
-                generationContext.TestClass.Members.Add(gherkinDocumentFuncBody);
-
-                picklesFunc = new CodeDelegateCreateExpression(new CodeTypeReference(typeof(Func<System.Collections.Generic.IEnumerable<Io.Cucumber.Messages.Types.Pickle>>)), new CodeTypeReferenceExpression(generationContext.TestClass.Name), "PicklesFunc");
-                var picklesFuncBody = new CodeMemberMethod();
-                picklesFuncBody.Attributes = MemberAttributes.Private | MemberAttributes.Static;
-                picklesFuncBody.ReturnType = new CodeTypeReference(typeof(System.Collections.Generic.IEnumerable<Io.Cucumber.Messages.Types.Pickle>));
+
                 picklesFuncBody.Statements.Add(new CodeMethodReturnStatement(picklesExpression));
-                picklesFuncBody.Name = picklesFunc.MethodName;
-                generationContext.TestClass.Members.Add(picklesFuncBody);
+
             }
             catch (Exception e)
             {
                 _traceListener.WriteToolOutput($"WARNING: Failed to process Cucumber Pickles. Support for generating Cucumber Messages will be disabled. Exception: {e.Message}");
                 // Should any error occur during pickling or serialization of Cucumber Messages, we will abort and not add the Cucumber Messages to the featureInfo.
                 // This effectively turns OFF the Cucumber Messages support for this feature.
+
+                // TODO: Add error handling for this case, each factory method should return null;
                 return;
             }
+        }
+
+        private void SetupTestClassInitializeMethod(TestClassGenerationContext generationContext)
+        {
+            var testClassInitializeMethod = generationContext.TestClassInitializeMethod;
+
+            testClassInitializeMethod.Attributes = MemberAttributes.Public;
+            testClassInitializeMethod.Name = GeneratorConstants.TESTCLASS_INITIALIZE_NAME;
+
+            _codeDomHelper.MarkCodeMemberMethodAsAsync(testClassInitializeMethod);
+
+            _testGeneratorProvider.SetTestClassInitializeMethod(generationContext);
+        }
+
+        // Generation of Cucumber Messages relies on access to the parsed AST. 
+        private void PersistStaticCucumberMessagesToFeatureInfo(TestClassGenerationContext generationContext, CodeMemberMethod testClassInitializeMethod)
+        {
+            CodeObjectCreateExpression sourceExpression;
+            CodeExpression gherkinDocumentExpression;
+            CodeExpression picklesExpression;
+            CodeDelegateCreateExpression sourceFunc;
+            CodeDelegateCreateExpression gherkinDocumentFunc;
+            CodeDelegateCreateExpression picklesFunc;
+
+            string sourceFileLocation;
+
             // Create a new method that will be added to the test class. It will be called to initialize the FeatureCucumberMessages property of the FeatureInfo object
             var CucumberMessagesInitializeMethod = new CodeMemberMethod();
             CucumberMessagesInitializeMethod.Attributes = MemberAttributes.Private | MemberAttributes.Static;
