﻿<Project Sdk="Microsoft.NET.Sdk">

  <PropertyGroup>
    <TargetFramework>net45</TargetFramework>
    <AssemblyName>to_be_removed_nuget</AssemblyName>

    <GenerateAssemblyTitleAttribute>false</GenerateAssemblyTitleAttribute>
    <GenerateAssemblyDescriptionAttribute>false</GenerateAssemblyDescriptionAttribute>
    <GenerateAssemblyConfigurationAttribute>false</GenerateAssemblyConfigurationAttribute>
    <GenerateAssemblyVersionAttribute>false</GenerateAssemblyVersionAttribute>
    <GenerateAssemblyFileVersionAttribute>false</GenerateAssemblyFileVersionAttribute>
    <GenerateAssemblyCompanyAttribute>false</GenerateAssemblyCompanyAttribute>
    <GenerateAssemblyProductAttribute>false</GenerateAssemblyProductAttribute>
  </PropertyGroup>
  
  <Import Project=".build\build.props" />
  <Import Project=".build\build.targets" />

  <ItemGroup>
    <Compile Remove="SpecFlow.Tools.MsBuild.Generation\build\**" />
    <EmbeddedResource Remove="SpecFlow.Tools.MsBuild.Generation\build\**" />
    <None Remove="SpecFlow.Tools.MsBuild.Generation\build\**" />
  </ItemGroup>

  <ItemGroup>
    <Compile Remove="SpecFlow.NUnit.Runners\SpecFlowNUnitExtension.cs" />
  </ItemGroup>

<<<<<<< HEAD
   <ItemGroup>
     <None Include=".build\build.props" />
     <None Include=".build\build.targets" />
    <None Include="SpecFlow.Tools.MsBuild.Generation\SpecFlow.Tools.MsBuild.Generation.nuspec" />
   </ItemGroup>
=======
  <ItemGroup>
    <None Include=".build\build.props" />
    <None Include=".build\build.targets" />
  </ItemGroup>
>>>>>>> a83a2f88


  <ItemGroup>
    <PackageReference Include="GitVersionTask" Version="4.0.0-beta0012" />
    <PackageReference Include="MSBuild.MSBBuildConvention" Version="2.0.0" PrivateAssets="All" />
    <PackageReference Include="MSBuild.MSBNuget" Version="1.1.2-pre04" PrivateAssets="All" />
    <PackageReference Include="NuGet.CommandLine" Version="4.5.1" PrivateAssets="All" />

  </ItemGroup>
<<<<<<< HEAD

  <Import Condition="Exists('$(MSBuildProjectDirectory)\.build\build.props')" Project="$(MSBuildProjectDirectory)\.build\build.props" />
  <Import Condition="Exists('$(MSBuildProjectDirectory)\.build\build.targets')" Project="$(MSBuildProjectDirectory)\.build\build.targets" />

=======
>>>>>>> a83a2f88
</Project><|MERGE_RESOLUTION|>--- conflicted
+++ resolved
@@ -13,8 +13,8 @@
     <GenerateAssemblyProductAttribute>false</GenerateAssemblyProductAttribute>
   </PropertyGroup>
   
-  <Import Project=".build\build.props" />
-  <Import Project=".build\build.targets" />
+  <Import Condition="Exists('$(MSBuildProjectDirectory)\.build\build.props')" Project="$(MSBuildProjectDirectory)\.build\build.props" />
+  <Import Condition="Exists('$(MSBuildProjectDirectory)\.build\build.targets')" Project="$(MSBuildProjectDirectory)\.build\build.targets" />
 
   <ItemGroup>
     <Compile Remove="SpecFlow.Tools.MsBuild.Generation\build\**" />
@@ -26,18 +26,11 @@
     <Compile Remove="SpecFlow.NUnit.Runners\SpecFlowNUnitExtension.cs" />
   </ItemGroup>
 
-<<<<<<< HEAD
    <ItemGroup>
      <None Include=".build\build.props" />
      <None Include=".build\build.targets" />
     <None Include="SpecFlow.Tools.MsBuild.Generation\SpecFlow.Tools.MsBuild.Generation.nuspec" />
    </ItemGroup>
-=======
-  <ItemGroup>
-    <None Include=".build\build.props" />
-    <None Include=".build\build.targets" />
-  </ItemGroup>
->>>>>>> a83a2f88
 
 
   <ItemGroup>
@@ -47,11 +40,7 @@
     <PackageReference Include="NuGet.CommandLine" Version="4.5.1" PrivateAssets="All" />
 
   </ItemGroup>
-<<<<<<< HEAD
 
-  <Import Condition="Exists('$(MSBuildProjectDirectory)\.build\build.props')" Project="$(MSBuildProjectDirectory)\.build\build.props" />
-  <Import Condition="Exists('$(MSBuildProjectDirectory)\.build\build.targets')" Project="$(MSBuildProjectDirectory)\.build\build.targets" />
+  
 
-=======
->>>>>>> a83a2f88
 </Project>