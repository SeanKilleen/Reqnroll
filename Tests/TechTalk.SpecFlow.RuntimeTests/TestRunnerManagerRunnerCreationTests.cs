--- conflicted
+++ resolved
@@ -25,21 +25,6 @@
         private readonly Assembly anotherAssembly = typeof(TestRunnerManager).Assembly;
 
         private TestRunnerManager CreateTestRunnerFactory()
-<<<<<<< HEAD
-        {
-            objectContainerStub.Setup(o => o.Resolve<ITestRunner>()).Returns(testRunnerFake.Object);
-            globalObjectContainerStub.Setup(o => o.Resolve<IBindingAssemblyLoader>()).Returns(new BindingAssemblyLoader());
-            globalObjectContainerStub.Setup(o => o.Resolve<ITraceListenerQueue>()).Returns(new Mock<ITraceListenerQueue>().Object);
-            
-            var testRunContainerBuilderStub = new Mock<IContainerBuilder>();
-            testRunContainerBuilderStub.Setup(b => b.CreateTestThreadContainer(It.IsAny<IObjectContainer>()))
-                .Returns(objectContainerStub.Object);
-
-            var runtimeBindingRegistryBuilderMock = new Mock<IRuntimeBindingRegistryBuilder>();
-
-            var testRunnerManager = new TestRunnerManager(globalObjectContainerStub.Object, testRunContainerBuilderStub.Object, _specFlowConfigurationStub, runtimeBindingRegistryBuilderMock.Object);
-            testRunnerManager.Initialize(anAssembly);
-=======
         {
             objectContainerStub.Setup(o => o.Resolve<ITestRunner>()).Returns(testRunnerFake.Object);
             globalObjectContainerStub.Setup(o => o.Resolve<IBindingAssemblyLoader>()).Returns(new BindingAssemblyLoader());
@@ -54,7 +39,6 @@
             var testRunnerManager = new TestRunnerManager(globalObjectContainerStub.Object, testRunContainerBuilderStub.Object, _specFlowConfigurationStub, runtimeBindingRegistryBuilderMock.Object,
                 Mock.Of<ITestTracer>());
             testRunnerManager.Initialize(anAssembly);
->>>>>>> 803b9205
             return testRunnerManager;
         }
 
