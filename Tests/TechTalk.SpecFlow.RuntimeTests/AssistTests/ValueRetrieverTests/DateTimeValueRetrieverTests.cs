--- conflicted
+++ resolved
@@ -1,88 +1,66 @@
-﻿using System;
-using System.Globalization;
-using System.Threading;
-<<<<<<< HEAD
-using Xunit;
-=======
-using NUnit.Framework;
->>>>>>> d099aeaf
-using FluentAssertions;
-using TechTalk.SpecFlow.Assist.ValueRetrievers;
-
-namespace TechTalk.SpecFlow.RuntimeTests.AssistTests.ValueRetrieverTests
-{
-<<<<<<< HEAD
-    public class DateTimeValueRetrieverTests
-    {
-        public DateTimeValueRetrieverTests()
-        {
-            Thread.CurrentThread.CurrentCulture = CultureInfo.GetCultureInfo("en-US");
-        }
-
-        [Fact]
-=======
-    [TestFixture]
-    public class DateTimeValueRetrieverTests
-	{
-		[SetUp]
-		public void TestSetup()
-		{
-			// this is required, because the tests depend on parsing decimals with the en-US culture
-			Thread.CurrentThread.CurrentCulture = new CultureInfo("en-US");
-		}
-
-		[Test]
->>>>>>> d099aeaf
-        public void Returns_MinValue_when_the_value_is_null()
-        {
-            var retriever = new DateTimeValueRetriever();
-            retriever.GetValue(null).Should().Be(DateTime.MinValue);
-        }
-
-        [Fact]
-        public void Returns_MinValue_when_the_value_is_empty()
-        {
-            var retriever = new DateTimeValueRetriever();
-            retriever.GetValue(string.Empty).Should().Be(DateTime.MinValue);
-        }
-
-        [Fact]
-        public void Returns_the_date_when_value_represents_a_valid_date()
-        {
-            var retriever = new DateTimeValueRetriever();
-            retriever.GetValue("1/1/2011").Should().Be(new DateTime(2011, 1, 1));
-            retriever.GetValue("12/31/2015").Should().Be(new DateTime(2015, 12, 31));
-        }
-
-        [Fact]
-        public void Returns_the_date_and_time_when_value_represents_a_valid_datetime()
-        {
-            var retriever = new DateTimeValueRetriever();
-            retriever.GetValue("1/1/2011 15:16:17").Should().Be(new DateTime(2011, 1, 1, 15, 16, 17));
-            retriever.GetValue("1/1/2011 5:6:7").Should().Be(new DateTime(2011, 1, 1, 5, 6, 7));
-        }
-
-<<<<<<< HEAD
-        [Fact]
-=======
-	    [Test]
-	    public void Returns_the_date_and_time_when_value_represents_a_valid_datetime_if_culture_is_fr_FR()
-		{
-			Thread.CurrentThread.CurrentCulture = new CultureInfo("fr-FR");
-
-			var retriever = new DateTimeValueRetriever();
-		    retriever.GetValue("1/4/2011 15:16:17").Should().Be(new DateTime(2011, 4, 1, 15, 16, 17));
-		    retriever.GetValue("1/4/2011 5:6:7").Should().Be(new DateTime(2011, 4, 1, 5, 6, 7));
-	    }
-
-		[Test]
->>>>>>> d099aeaf
-        public void Returns_MinValue_when_the_value_is_not_a_valid_datetime()
-        {
-            var retriever = new DateTimeValueRetriever();
-            retriever.GetValue("xxxx").Should().Be(DateTime.MinValue);
-            retriever.GetValue("this is not a date").Should().Be(DateTime.MinValue);
-            retriever.GetValue("Thursday").Should().Be(DateTime.MinValue);
-        }
-    }
+﻿using System;
+using System.Globalization;
+using System.Threading;
+using Xunit;
+using FluentAssertions;
+using TechTalk.SpecFlow.Assist.ValueRetrievers;
+
+namespace TechTalk.SpecFlow.RuntimeTests.AssistTests.ValueRetrieverTests
+{
+    public class DateTimeValueRetrieverTests
+    {
+        public DateTimeValueRetrieverTests()
+        {
+            Thread.CurrentThread.CurrentCulture = CultureInfo.GetCultureInfo("en-US");
+        }
+
+        [Fact]
+        public void Returns_MinValue_when_the_value_is_null()
+        {
+            var retriever = new DateTimeValueRetriever();
+            retriever.GetValue(null).Should().Be(DateTime.MinValue);
+        }
+
+        [Fact]
+        public void Returns_MinValue_when_the_value_is_empty()
+        {
+            var retriever = new DateTimeValueRetriever();
+            retriever.GetValue(string.Empty).Should().Be(DateTime.MinValue);
+        }
+
+        [Fact]
+        public void Returns_the_date_when_value_represents_a_valid_date()
+        {
+            var retriever = new DateTimeValueRetriever();
+            retriever.GetValue("1/1/2011").Should().Be(new DateTime(2011, 1, 1));
+            retriever.GetValue("12/31/2015").Should().Be(new DateTime(2015, 12, 31));
+        }
+
+        [Fact]
+        public void Returns_the_date_and_time_when_value_represents_a_valid_datetime()
+        {
+            var retriever = new DateTimeValueRetriever();
+            retriever.GetValue("1/1/2011 15:16:17").Should().Be(new DateTime(2011, 1, 1, 15, 16, 17));
+            retriever.GetValue("1/1/2011 5:6:7").Should().Be(new DateTime(2011, 1, 1, 5, 6, 7));
+        }
+
+        [Fact]
+	    public void Returns_the_date_and_time_when_value_represents_a_valid_datetime_if_culture_is_fr_FR()
+		{
+			Thread.CurrentThread.CurrentCulture = new CultureInfo("fr-FR");
+
+			var retriever = new DateTimeValueRetriever();
+		    retriever.GetValue("1/4/2011 15:16:17").Should().Be(new DateTime(2011, 4, 1, 15, 16, 17));
+		    retriever.GetValue("1/4/2011 5:6:7").Should().Be(new DateTime(2011, 4, 1, 5, 6, 7));
+	    }
+
+		[Fact]
+        public void Returns_MinValue_when_the_value_is_not_a_valid_datetime()
+        {
+            var retriever = new DateTimeValueRetriever();
+            retriever.GetValue("xxxx").Should().Be(DateTime.MinValue);
+            retriever.GetValue("this is not a date").Should().Be(DateTime.MinValue);
+            retriever.GetValue("Thursday").Should().Be(DateTime.MinValue);
+        }
+    }
 }