﻿using System;
using System.Collections.Generic;
using System.Globalization;
using System.Linq;
using BoDi;
using Moq;
using Xunit;
using TechTalk.SpecFlow.BindingSkeletons;
using TechTalk.SpecFlow.Bindings;
using TechTalk.SpecFlow.Bindings.Reflection;
using TechTalk.SpecFlow.Configuration;
using TechTalk.SpecFlow.ErrorHandling;
using TechTalk.SpecFlow.Infrastructure;
using TechTalk.SpecFlow.Tracing;
using TechTalk.SpecFlow.UnitTestProvider;
using FluentAssertions;

namespace TechTalk.SpecFlow.RuntimeTests.Infrastructure
{
    
    public class TestExecutionEngineTests
    {
        private ScenarioContext scenarioContext;
        private SpecFlowConfiguration specFlowConfiguration;
        private Mock<IBindingRegistry> bindingRegistryStub;
        private Mock<IErrorProvider> errorProviderStub;
        private Mock<IContextManager> contextManagerStub;
        private Mock<ITestTracer> testTracerStub;
        private Mock<IStepDefinitionMatchService> stepDefinitionMatcherStub;
        private Mock<IBindingInvoker> methodBindingInvokerMock;
        private Dictionary<string, IStepErrorHandler> stepErrorHandlers;
        private Mock<IStepDefinitionSkeletonProvider> stepDefinitionSkeletonProviderMock;
        private Mock<ITestObjectResolver> testObjectResolverMock;
        private Mock<IObsoleteStepHandler> obsoleteTestHandlerMock;
        private FeatureInfo featureInfo;
        private ScenarioInfo scenarioInfo;
        private ObjectContainer testThreadContainer;
        private ObjectContainer featureContainer;
        private ObjectContainer scenarioContainer;
        private TestObjectResolver defaultTestObjectResolver = new TestObjectResolver();

        private List<IHookBinding> beforeScenarioEvents;
        private List<IHookBinding> afterScenarioEvents;
        private List<IHookBinding> beforeStepEvents;
        private List<IHookBinding> afterStepEvents;
        private List<IHookBinding> beforeFeatureEvents;
        private List<IHookBinding> afterFeatureEvents;
        private List<IHookBinding> beforeTestRunEvents;
        private List<IHookBinding> afterTestRunEvents;
        private List<IHookBinding> beforeScenarioBlockEvents;
        private List<IHookBinding> afterScenarioBlockEvents;

<<<<<<< HEAD
        public TestExecutionEngineTests()
=======
        class DummyClass
        {
            public static DummyClass LastInstance = null;
            public DummyClass()
            {
                LastInstance = this;
            }
        }

        class AnotherDummyClass { }

        [SetUp]
        public void Setup()
>>>>>>> 460b0378
        {
            specFlowConfiguration = ConfigurationLoader.GetDefault();

            testThreadContainer = new ObjectContainer();
            featureContainer = new ObjectContainer();
            scenarioContainer = new ObjectContainer();

            beforeScenarioEvents = new List<IHookBinding>();
            afterScenarioEvents = new List<IHookBinding>();
            beforeStepEvents = new List<IHookBinding>();
            afterStepEvents = new List<IHookBinding>();
            beforeFeatureEvents = new List<IHookBinding>();
            afterFeatureEvents = new List<IHookBinding>();
            beforeTestRunEvents = new List<IHookBinding>();
            afterTestRunEvents = new List<IHookBinding>();
            beforeScenarioBlockEvents = new List<IHookBinding>();
            afterScenarioBlockEvents = new List<IHookBinding>();

            stepDefinitionSkeletonProviderMock = new Mock<IStepDefinitionSkeletonProvider>();
            testObjectResolverMock = new Mock<ITestObjectResolver>();
            testObjectResolverMock.Setup(bir => bir.ResolveBindingInstance(It.IsAny<Type>(), It.IsAny<IObjectContainer>()))
                .Returns((Type t, IObjectContainer container) => defaultTestObjectResolver.ResolveBindingInstance(t, container));

            var culture = new CultureInfo("en-US");
            contextManagerStub = new Mock<IContextManager>();
            scenarioInfo = new ScenarioInfo("scenario_title", "scenario_description");
            scenarioContext = new ScenarioContext(scenarioContainer, scenarioInfo, testObjectResolverMock.Object);
            scenarioContainer.RegisterInstanceAs(scenarioContext);
            contextManagerStub.Setup(cm => cm.ScenarioContext).Returns(scenarioContext);
            featureInfo = new FeatureInfo(culture, "feature_title", "", ProgrammingLanguage.CSharp);
            var featureContext = new FeatureContext(featureContainer, featureInfo, specFlowConfiguration);
            featureContainer.RegisterInstanceAs(featureContext);
            contextManagerStub.Setup(cm => cm.FeatureContext).Returns(featureContext);
            contextManagerStub.Setup(cm => cm.StepContext).Returns(new ScenarioStepContext(new StepInfo(StepDefinitionType.Given, "step_title", null, null)));

            bindingRegistryStub = new Mock<IBindingRegistry>();
            bindingRegistryStub.Setup(br => br.GetHooks(HookType.BeforeStep)).Returns(beforeStepEvents);
            bindingRegistryStub.Setup(br => br.GetHooks(HookType.AfterStep)).Returns(afterStepEvents);
            bindingRegistryStub.Setup(br => br.GetHooks(HookType.BeforeScenarioBlock)).Returns(beforeScenarioBlockEvents);
            bindingRegistryStub.Setup(br => br.GetHooks(HookType.AfterScenarioBlock)).Returns(afterScenarioBlockEvents);
            bindingRegistryStub.Setup(br => br.GetHooks(HookType.BeforeFeature)).Returns(beforeFeatureEvents);
            bindingRegistryStub.Setup(br => br.GetHooks(HookType.AfterFeature)).Returns(afterFeatureEvents);
            bindingRegistryStub.Setup(br => br.GetHooks(HookType.BeforeTestRun)).Returns(beforeTestRunEvents);
            bindingRegistryStub.Setup(br => br.GetHooks(HookType.AfterTestRun)).Returns(afterTestRunEvents);
            bindingRegistryStub.Setup(br => br.GetHooks(HookType.BeforeScenario)).Returns(beforeScenarioEvents);
            bindingRegistryStub.Setup(br => br.GetHooks(HookType.AfterScenario)).Returns(afterScenarioEvents);

            specFlowConfiguration = ConfigurationLoader.GetDefault();
            errorProviderStub = new Mock<IErrorProvider>();
            testTracerStub = new Mock<ITestTracer>();
            stepDefinitionMatcherStub = new Mock<IStepDefinitionMatchService>();
            methodBindingInvokerMock = new Mock<IBindingInvoker>();

            stepErrorHandlers = new Dictionary<string, IStepErrorHandler>();
            obsoleteTestHandlerMock = new Mock<IObsoleteStepHandler>();
        }

        private TestExecutionEngine CreateTestExecutionEngine()
        {
            return new TestExecutionEngine(
                new Mock<IStepFormatter>().Object, 
                testTracerStub.Object, 
                errorProviderStub.Object, 
                new Mock<IStepArgumentTypeConverter>().Object, 
                specFlowConfiguration, 
                bindingRegistryStub.Object,
                new Mock<IUnitTestRuntimeProvider>().Object,
                stepDefinitionSkeletonProviderMock.Object, 
                contextManagerStub.Object, 
                stepDefinitionMatcherStub.Object, 
                stepErrorHandlers, 
                methodBindingInvokerMock.Object,
                obsoleteTestHandlerMock.Object,
                testObjectResolverMock.Object,
                testThreadContainer);
        }

        private Mock<IStepDefinitionBinding> RegisterStepDefinition()
        {
            var methodStub = new Mock<IBindingMethod>();
            var stepDefStub = new Mock<IStepDefinitionBinding>();
            stepDefStub.Setup(sd => sd.Method).Returns(methodStub.Object);

            StepDefinitionAmbiguityReason ambiguityReason;
            List<BindingMatch> candidatingMatches;
            stepDefinitionMatcherStub.Setup(sdm => sdm.GetBestMatch(It.IsAny<StepInstance>(), It.IsAny<CultureInfo>(), out ambiguityReason, out candidatingMatches))
                .Returns(
                    new BindingMatch(stepDefStub.Object, 0, new object[0], new StepContext("bla", "foo", new List<string>(), CultureInfo.InvariantCulture)));

            return stepDefStub;
        }

        private Mock<IStepDefinitionBinding> RegisterUndefinedStepDefinition()
        {
            var methodStub = new Mock<IBindingMethod>();
            var stepDefStub = new Mock<IStepDefinitionBinding>();
            stepDefStub.Setup(sd => sd.Method).Returns(methodStub.Object);

            StepDefinitionAmbiguityReason ambiguityReason;
            List<BindingMatch> candidatingMatches;
            stepDefinitionMatcherStub.Setup(sdm => sdm.GetBestMatch(It.IsAny<StepInstance>(), It.IsAny<CultureInfo>(), out ambiguityReason, out candidatingMatches))
                .Returns(BindingMatch.NonMatching);

            return stepDefStub;
        }

        private void RegisterFailingStepDefinition()
        {
            var stepDefStub = RegisterStepDefinition();
            TimeSpan duration;
            methodBindingInvokerMock.Setup(i => i.InvokeBinding(stepDefStub.Object, contextManagerStub.Object, It.IsAny<object[]>(), testTracerStub.Object, out duration))
                .Throws(new Exception("simulated error"));
        }

        private Mock<IHookBinding> CreateHookMock(List<IHookBinding> hookList)
        {
            var mock = new Mock<IHookBinding>();
            hookList.Add(mock.Object);
            return mock;
        }

        private Mock<IHookBinding> CreateParametrizedHookMock(List<IHookBinding> hookList, params Type[] paramTypes)
        {
            var hookMock = CreateHookMock(hookList);
            var bindingMethod = new BindingMethod(new BindingType("AssemblyBT", "BT", "Test.BT"), "X",
                paramTypes.Select((paramType, i) => new BindingParameter(new RuntimeBindingType(paramType), "p" + i)), 
                RuntimeBindingType.Void);
            hookMock.Setup(h => h.Method).Returns(bindingMethod);
            return hookMock;
        }

<<<<<<< HEAD
        [Fact]
=======
        private void AssertHooksWasCalledWithParam(Mock<IHookBinding> hookMock, object paramObj)
        {
            TimeSpan duration;
            methodBindingInvokerMock.Verify(i => i.InvokeBinding(hookMock.Object, contextManagerStub.Object,
                It.Is((object[] args) => args != null && args.Length > 0 && args.Any(arg => arg == paramObj)),
                testTracerStub.Object, out duration), Times.Once());
        }

        [Test]
>>>>>>> 460b0378
        public void Should_execute_before_step()
        {
            var testExecutionEngine = CreateTestExecutionEngine();
            RegisterStepDefinition();

            var hookMock = CreateHookMock(beforeStepEvents);

            testExecutionEngine.Step(StepDefinitionKeyword.Given, null, "foo", null, null);

            TimeSpan duration;
            methodBindingInvokerMock.Verify(i => i.InvokeBinding(hookMock.Object, contextManagerStub.Object, null, testTracerStub.Object, out duration), Times.Once());
        }

        [Fact]
        public void Should_execute_after_step()
        {
            var testExecutionEngine = CreateTestExecutionEngine();
            RegisterStepDefinition();

            var hookMock = CreateHookMock(afterStepEvents);

            testExecutionEngine.Step(StepDefinitionKeyword.Given, null, "foo", null, null);

            TimeSpan duration;
            methodBindingInvokerMock.Verify(i => i.InvokeBinding(hookMock.Object, contextManagerStub.Object, null, testTracerStub.Object, out duration), Times.Once());
        }

        [Fact]
        public void Should_not_execute_step_when_there_was_an_error_earlier()
        {
            var testExecutionEngine = CreateTestExecutionEngine();
            var stepDefMock = RegisterStepDefinition();

            scenarioContext.ScenarioExecutionStatus = ScenarioExecutionStatus.TestError;

            testExecutionEngine.Step(StepDefinitionKeyword.Given, null, "foo", null, null);

            TimeSpan duration;
            methodBindingInvokerMock.Verify(i => i.InvokeBinding(stepDefMock.Object, It.IsAny<IContextManager>(), It.IsAny<object[]>(), It.IsAny<ITestTracer>(), out duration), Times.Never());
        }

        [Fact]
        public void Should_not_execute_step_hooks_when_there_was_an_error_earlier()
        {
            var testExecutionEngine = CreateTestExecutionEngine();
            RegisterStepDefinition();

            scenarioContext.ScenarioExecutionStatus = ScenarioExecutionStatus.TestError;

            var beforeStepMock = CreateHookMock(beforeStepEvents);
            var afterStepMock = CreateHookMock(afterStepEvents);

            testExecutionEngine.Step(StepDefinitionKeyword.Given, null, "foo", null, null);

            TimeSpan duration;
            methodBindingInvokerMock.Verify(i => i.InvokeBinding(beforeStepMock.Object, contextManagerStub.Object, null, testTracerStub.Object, out duration), Times.Never());
            methodBindingInvokerMock.Verify(i => i.InvokeBinding(afterStepMock.Object, contextManagerStub.Object, null, testTracerStub.Object, out duration), Times.Never());
        }

        [Fact]
        public void Should_execute_after_step_when_step_definition_failed()
        {
            var testExecutionEngine = CreateTestExecutionEngine();
            RegisterFailingStepDefinition();

            var hookMock = CreateHookMock(afterStepEvents);

            testExecutionEngine.Step(StepDefinitionKeyword.Given, null, "foo", null, null);

            TimeSpan duration;
            methodBindingInvokerMock.Verify(i => i.InvokeBinding(hookMock.Object, contextManagerStub.Object, null, testTracerStub.Object, out duration));
        }

        [Fact]
        public void Should_call_step_error_handlers()
        {
            var stepErrorHandlerMock = new Mock<IStepErrorHandler>();
            stepErrorHandlers.Add("eh1", stepErrorHandlerMock.Object);

            var testExecutionEngine = CreateTestExecutionEngine();
            RegisterFailingStepDefinition();

            testExecutionEngine.Step(StepDefinitionKeyword.Given, null, "foo", null, null);

            stepErrorHandlerMock.Verify(seh => seh.OnStepFailure(testExecutionEngine, It.IsAny<StepFailureEventArgs>()), Times.Once());
        }


        [Fact]
        public void Should_call_multiple_step_error_handlers()
        {
            var stepErrorHandler1Mock = new Mock<IStepErrorHandler>();
            var stepErrorHandler2Mock = new Mock<IStepErrorHandler>();
            stepErrorHandlers.Add("eh1", stepErrorHandler1Mock.Object);
            stepErrorHandlers.Add("eh2", stepErrorHandler2Mock.Object);

            var testExecutionEngine = CreateTestExecutionEngine();
            RegisterFailingStepDefinition();

            testExecutionEngine.Step(StepDefinitionKeyword.Given, null, "foo", null, null);

            stepErrorHandler1Mock.Verify(seh => seh.OnStepFailure(testExecutionEngine, It.IsAny<StepFailureEventArgs>()), Times.Once());
            stepErrorHandler2Mock.Verify(seh => seh.OnStepFailure(testExecutionEngine, It.IsAny<StepFailureEventArgs>()), Times.Once());
        }

        [Fact]
        public void Should_be_able_to_swallow_error_in_step_error_handlers()
        {
            var stepErrorHandlerStub = new Mock<IStepErrorHandler>();
            stepErrorHandlers.Add("eh1", stepErrorHandlerStub.Object);

            stepErrorHandlerStub.Setup(seh => seh.OnStepFailure(It.IsAny<TestExecutionEngine>(), It.IsAny<StepFailureEventArgs>()))
                .Callback((TestExecutionEngine _, StepFailureEventArgs args) => args.IsHandled = true);

            var testExecutionEngine = CreateTestExecutionEngine();
            RegisterFailingStepDefinition();

            testExecutionEngine.Step(StepDefinitionKeyword.Given, null, "foo", null, null);

            scenarioContext.ScenarioExecutionStatus.Should().Be(ScenarioExecutionStatus.OK);
        }

        [Fact]
        public void Step_error_handlers_should_not_swallow_error_by_default()
        {
            var stepErrorHandlerStub = new Mock<IStepErrorHandler>();
            stepErrorHandlers.Add("eh1", stepErrorHandlerStub.Object);

            var testExecutionEngine = CreateTestExecutionEngine();
            RegisterFailingStepDefinition();

            testExecutionEngine.Step(StepDefinitionKeyword.Given, null, "foo", null, null);

            scenarioContext.ScenarioExecutionStatus.Should().Be(ScenarioExecutionStatus.TestError);
        }

        [Fact]
        public void Should_cleanup_step_context_after_scenario_block_hook_error()
        {
            TimeSpan duration;
            var testExecutionEngine = CreateTestExecutionEngine();
            RegisterStepDefinition();

            var hookMock = CreateHookMock(beforeScenarioBlockEvents);
            methodBindingInvokerMock.Setup(i => i.InvokeBinding(hookMock.Object, contextManagerStub.Object, null, testTracerStub.Object, out duration))
                .Throws(new Exception("simulated error"));

            try
            {
                testExecutionEngine.Step(StepDefinitionKeyword.Given, null, "foo", null, null);

                Assert.True(false, "execution of the step should have failed because of the exeption thrown by the before scenario block hook");
            }
            catch (Exception)
            {
            }

            methodBindingInvokerMock.Verify(i => i.InvokeBinding(hookMock.Object, contextManagerStub.Object, null, testTracerStub.Object, out duration), Times.Once());
            contextManagerStub.Verify(cm => cm.CleanupStepContext());
        }

        [Fact]
        public void Should_not_execute_afterstep_when_step_is_undefined()
        {
            var testExecutionEngine = CreateTestExecutionEngine();
            RegisterUndefinedStepDefinition();

            var afterStepMock = CreateHookMock(afterStepEvents);

            testExecutionEngine.Step(StepDefinitionKeyword.Given, null, "undefined", null, null);

            TimeSpan duration;
            methodBindingInvokerMock.Verify(i => i.InvokeBinding(afterStepMock.Object, contextManagerStub.Object, null, testTracerStub.Object, out duration), Times.Never());
        }

<<<<<<< HEAD
        class DummyClass
        {
            public static DummyClass LastInstance = null;
            public DummyClass()
            {
                LastInstance = this;
            }
        }

        private void AssertHooksWasCalledWithParam(Mock<IHookBinding> hookMock, Type paramType)
        {
            TimeSpan duration;
            methodBindingInvokerMock.Verify(i => i.InvokeBinding(hookMock.Object, contextManagerStub.Object,
                It.Is((object[] args) => args != null && args.Length == 1 && paramType.IsInstanceOfType(args[0])),
                testTracerStub.Object, out duration), Times.Once());
        }

        private void AssertHooksWasCalledWithParam(Mock<IHookBinding> hookMock, object paramObj)
        {
            TimeSpan duration;
            methodBindingInvokerMock.Verify(i => i.InvokeBinding(hookMock.Object, contextManagerStub.Object,
                It.Is((object[] args) => args != null && args.Length > 0 && args.Any(arg => arg == paramObj)),
                testTracerStub.Object, out duration), Times.Once());
        }

        [Fact]
=======
        [Test]
>>>>>>> 460b0378
        public void Should_resolve_FeautreContext_hook_parameter()
        {
            var testExecutionEngine = CreateTestExecutionEngine();
            RegisterStepDefinition();

            var hookMock = CreateParametrizedHookMock(beforeFeatureEvents, typeof(FeatureContext));

            testExecutionEngine.OnFeatureStart(featureInfo);
            AssertHooksWasCalledWithParam(hookMock, contextManagerStub.Object.FeatureContext);
        }

        [Fact]
        public void Should_resolve_custom_class_hook_parameter()
        {
            var testExecutionEngine = CreateTestExecutionEngine();
            RegisterStepDefinition();

            var hookMock = CreateParametrizedHookMock(beforeFeatureEvents, typeof(DummyClass));

            testExecutionEngine.OnFeatureStart(featureInfo);
            AssertHooksWasCalledWithParam(hookMock, DummyClass.LastInstance);
        }

        [Fact]
        public void Should_resolve_container_hook_parameter()
        {
            var testExecutionEngine = CreateTestExecutionEngine();
            RegisterStepDefinition();

            var hookMock = CreateParametrizedHookMock(beforeTestRunEvents, typeof(IObjectContainer));

            testExecutionEngine.OnTestRunStart();

            AssertHooksWasCalledWithParam(hookMock, testThreadContainer);
        }

        [Fact]
        public void Should_resolve_multiple_hook_parameter()
        {
            var testExecutionEngine = CreateTestExecutionEngine();
            RegisterStepDefinition();

            var hookMock = CreateParametrizedHookMock(beforeFeatureEvents, typeof(DummyClass), typeof(FeatureContext));

            testExecutionEngine.OnFeatureStart(featureInfo);
            AssertHooksWasCalledWithParam(hookMock, DummyClass.LastInstance);
            AssertHooksWasCalledWithParam(hookMock, contextManagerStub.Object.FeatureContext);
        }

        [Fact]
        public void Should_resolve_BeforeAfterTestRun_hook_parameter_from_test_thread_container()
        {
            var testExecutionEngine = CreateTestExecutionEngine();
            RegisterStepDefinition();

            var beforeHook = CreateParametrizedHookMock(beforeTestRunEvents, typeof(DummyClass));
            var afterHook = CreateParametrizedHookMock(afterTestRunEvents, typeof(DummyClass));

            testExecutionEngine.OnTestRunStart();
            testExecutionEngine.OnTestRunEnd();

            AssertHooksWasCalledWithParam(beforeHook, DummyClass.LastInstance);
            AssertHooksWasCalledWithParam(afterHook, DummyClass.LastInstance);
            testObjectResolverMock.Verify(bir => bir.ResolveBindingInstance(typeof(DummyClass), testThreadContainer), 
                Times.Exactly(2));
        }

        [Fact]
        public void Should_resolve_BeforeAfterScenario_hook_parameter_from_scenario_container()
        {
            var testExecutionEngine = CreateTestExecutionEngine();
            RegisterStepDefinition();

            var beforeHook = CreateParametrizedHookMock(beforeScenarioEvents, typeof(DummyClass));
            var afterHook = CreateParametrizedHookMock(afterScenarioEvents, typeof(DummyClass));

            testExecutionEngine.OnScenarioInitialize(scenarioInfo);
            testExecutionEngine.OnScenarioStart();
            testExecutionEngine.OnScenarioEnd();

            AssertHooksWasCalledWithParam(beforeHook, DummyClass.LastInstance);
            AssertHooksWasCalledWithParam(afterHook, DummyClass.LastInstance);
            testObjectResolverMock.Verify(bir => bir.ResolveBindingInstance(typeof(DummyClass), scenarioContainer),
                Times.Exactly(2));
        }

<<<<<<< HEAD
        [Fact]
=======
        [Test]
        public void Should_be_possible_to_register_instance_in_scenario_container_before_firing_scenario_events()
        {
            var testExecutionEngine = CreateTestExecutionEngine();
            var instanceToAddBeforeScenarioEventFiring = new AnotherDummyClass();
            var beforeHook = CreateParametrizedHookMock(beforeScenarioEvents, typeof(DummyClass));

            // Setup binding method mock so it attempts to resolve an instance from the scenario container.
            // If this fails, then the instance was not registered before the method was invoked.
            TimeSpan dummyOutTimeSpan;
            AnotherDummyClass actualInstance = null;
            methodBindingInvokerMock.Setup(s => s.InvokeBinding(It.IsAny<IBinding>(), It.IsAny<IContextManager>(), 
                    It.IsAny<object[]>(),It.IsAny<ITestTracer>(), out dummyOutTimeSpan))
                .Callback(() => actualInstance = testExecutionEngine.ScenarioContext.ScenarioContainer.Resolve<AnotherDummyClass>());

            testExecutionEngine.OnScenarioInitialize(scenarioInfo);
            testExecutionEngine.ScenarioContext.ScenarioContainer.RegisterInstanceAs(instanceToAddBeforeScenarioEventFiring);
            testExecutionEngine.OnScenarioStart();
            actualInstance.Should().BeSameAs(instanceToAddBeforeScenarioEventFiring);

            AssertHooksWasCalledWithParam(beforeHook, DummyClass.LastInstance);
        }

        [Test]
>>>>>>> 460b0378
        public void Should_resolve_BeforeAfterScenarioBlock_hook_parameter_from_scenario_container()
        {
            var testExecutionEngine = CreateTestExecutionEngine();
            RegisterStepDefinition();

            var beforeHook = CreateParametrizedHookMock(beforeScenarioBlockEvents, typeof(DummyClass));
            var afterHook = CreateParametrizedHookMock(afterScenarioBlockEvents, typeof(DummyClass));

            testExecutionEngine.Step(StepDefinitionKeyword.Given, null, "foo", null, null);
            testExecutionEngine.OnAfterLastStep();

            AssertHooksWasCalledWithParam(beforeHook, DummyClass.LastInstance);
            AssertHooksWasCalledWithParam(afterHook, DummyClass.LastInstance);
            testObjectResolverMock.Verify(bir => bir.ResolveBindingInstance(typeof(DummyClass), scenarioContainer),
                Times.Exactly(2));
        }

        [Fact]
        public void Should_resolve_BeforeAfterStep_hook_parameter_from_scenario_container()
        {
            var testExecutionEngine = CreateTestExecutionEngine();
            RegisterStepDefinition();

            var beforeHook = CreateParametrizedHookMock(beforeStepEvents, typeof(DummyClass));
            var afterHook = CreateParametrizedHookMock(afterStepEvents, typeof(DummyClass));

            testExecutionEngine.Step(StepDefinitionKeyword.Given, null, "foo", null, null);

            AssertHooksWasCalledWithParam(beforeHook, DummyClass.LastInstance);
            AssertHooksWasCalledWithParam(afterHook, DummyClass.LastInstance);
            testObjectResolverMock.Verify(bir => bir.ResolveBindingInstance(typeof(DummyClass), scenarioContainer),
                Times.Exactly(2));
        }

        [Fact]
        public void Should_resolve_BeforeAfterFeature_hook_parameter_from_feature_container()
        {
            var testExecutionEngine = CreateTestExecutionEngine();
            RegisterStepDefinition();

            var beforeHook = CreateParametrizedHookMock(beforeFeatureEvents, typeof(DummyClass));
            var afterHook = CreateParametrizedHookMock(afterFeatureEvents, typeof(DummyClass));

            testExecutionEngine.OnFeatureStart(featureInfo);
            testExecutionEngine.OnFeatureEnd();

            AssertHooksWasCalledWithParam(beforeHook, DummyClass.LastInstance);
            AssertHooksWasCalledWithParam(afterHook, DummyClass.LastInstance);
            testObjectResolverMock.Verify(bir => bir.ResolveBindingInstance(typeof(DummyClass), featureContainer),
                Times.Exactly(2));
        }
    }
}<|MERGE_RESOLUTION|>--- conflicted
+++ resolved
@@ -50,9 +50,8 @@
         private List<IHookBinding> beforeScenarioBlockEvents;
         private List<IHookBinding> afterScenarioBlockEvents;
 
-<<<<<<< HEAD
-        public TestExecutionEngineTests()
-=======
+
+
         class DummyClass
         {
             public static DummyClass LastInstance = null;
@@ -64,9 +63,8 @@
 
         class AnotherDummyClass { }
 
-        [SetUp]
-        public void Setup()
->>>>>>> 460b0378
+        
+        public TestExecutionEngineTests()
         {
             specFlowConfiguration = ConfigurationLoader.GetDefault();
 
@@ -198,9 +196,6 @@
             return hookMock;
         }
 
-<<<<<<< HEAD
-        [Fact]
-=======
         private void AssertHooksWasCalledWithParam(Mock<IHookBinding> hookMock, object paramObj)
         {
             TimeSpan duration;
@@ -209,8 +204,7 @@
                 testTracerStub.Object, out duration), Times.Once());
         }
 
-        [Test]
->>>>>>> 460b0378
+        [Fact]
         public void Should_execute_before_step()
         {
             var testExecutionEngine = CreateTestExecutionEngine();
@@ -386,36 +380,6 @@
             methodBindingInvokerMock.Verify(i => i.InvokeBinding(afterStepMock.Object, contextManagerStub.Object, null, testTracerStub.Object, out duration), Times.Never());
         }
 
-<<<<<<< HEAD
-        class DummyClass
-        {
-            public static DummyClass LastInstance = null;
-            public DummyClass()
-            {
-                LastInstance = this;
-            }
-        }
-
-        private void AssertHooksWasCalledWithParam(Mock<IHookBinding> hookMock, Type paramType)
-        {
-            TimeSpan duration;
-            methodBindingInvokerMock.Verify(i => i.InvokeBinding(hookMock.Object, contextManagerStub.Object,
-                It.Is((object[] args) => args != null && args.Length == 1 && paramType.IsInstanceOfType(args[0])),
-                testTracerStub.Object, out duration), Times.Once());
-        }
-
-        private void AssertHooksWasCalledWithParam(Mock<IHookBinding> hookMock, object paramObj)
-        {
-            TimeSpan duration;
-            methodBindingInvokerMock.Verify(i => i.InvokeBinding(hookMock.Object, contextManagerStub.Object,
-                It.Is((object[] args) => args != null && args.Length > 0 && args.Any(arg => arg == paramObj)),
-                testTracerStub.Object, out duration), Times.Once());
-        }
-
-        [Fact]
-=======
-        [Test]
->>>>>>> 460b0378
         public void Should_resolve_FeautreContext_hook_parameter()
         {
             var testExecutionEngine = CreateTestExecutionEngine();
@@ -502,10 +466,7 @@
                 Times.Exactly(2));
         }
 
-<<<<<<< HEAD
-        [Fact]
-=======
-        [Test]
+        [Fact]
         public void Should_be_possible_to_register_instance_in_scenario_container_before_firing_scenario_events()
         {
             var testExecutionEngine = CreateTestExecutionEngine();
@@ -528,8 +489,7 @@
             AssertHooksWasCalledWithParam(beforeHook, DummyClass.LastInstance);
         }
 
-        [Test]
->>>>>>> 460b0378
+        [Fact]
         public void Should_resolve_BeforeAfterScenarioBlock_hook_parameter_from_scenario_container()
         {
             var testExecutionEngine = CreateTestExecutionEngine();
