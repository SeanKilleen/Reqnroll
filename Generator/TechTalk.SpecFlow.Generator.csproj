--- conflicted
+++ resolved
@@ -49,14 +49,10 @@
     <Reference Include="System.Xml" />
   </ItemGroup>
   <ItemGroup>
-<<<<<<< HEAD
     <Compile Include="..\lib\MiniDi\MiniDi.cs">
       <Link>MiniDi\MiniDi.cs</Link>
     </Compile>
-    <Compile Include="..\Runtime\Configuration\ConfigDefaults.cs">
-=======
     <Compile Include="..\Runtime\PlatformSpecific\ConfigDefaults.cs">
->>>>>>> 7759e9cc
       <Link>Configuration\ConfigDefaults.cs</Link>
     </Compile>
     <Compile Include="..\Runtime\PlatformSpecific\ConfigurationSectionHandler.cs">
