--- conflicted
+++ resolved
@@ -1,89 +1,3 @@
-<<<<<<< HEAD
-﻿<?xml version="1.0" encoding="utf-8"?>
-<Project ToolsVersion="3.5" DefaultTargets="Build" xmlns="http://schemas.microsoft.com/developer/msbuild/2003">
-  <PropertyGroup>
-    <Configuration Condition=" '$(Configuration)' == '' ">Debug</Configuration>
-    <Platform Condition=" '$(Platform)' == '' ">AnyCPU</Platform>
-    <ProductVersion>9.0.30729</ProductVersion>
-    <SchemaVersion>2.0</SchemaVersion>
-    <ProjectGuid>{453D8014-B6CD-4E86-80A8-D59F59092334}</ProjectGuid>
-    <OutputType>Library</OutputType>
-    <AppDesignerFolder>Properties</AppDesignerFolder>
-    <RootNamespace>TechTalk.SpecFlow.Generator</RootNamespace>
-    <AssemblyName>TechTalk.SpecFlow.Generator</AssemblyName>
-    <TargetFrameworkVersion>v3.5</TargetFrameworkVersion>
-    <FileAlignment>512</FileAlignment>
-    <SignAssembly>true</SignAssembly>
-    <AssemblyOriginatorKeyFile>..\specflow.snk</AssemblyOriginatorKeyFile>
-  </PropertyGroup>
-  <PropertyGroup Condition=" '$(Configuration)|$(Platform)' == 'Debug|AnyCPU' ">
-    <DebugSymbols>true</DebugSymbols>
-    <DebugType>full</DebugType>
-    <Optimize>false</Optimize>
-    <OutputPath>bin\Debug\</OutputPath>
-    <DefineConstants>DEBUG;TRACE</DefineConstants>
-    <ErrorReport>prompt</ErrorReport>
-    <WarningLevel>4</WarningLevel>
-  </PropertyGroup>
-  <PropertyGroup Condition=" '$(Configuration)|$(Platform)' == 'Release|AnyCPU' ">
-    <DebugType>pdbonly</DebugType>
-    <Optimize>true</Optimize>
-    <OutputPath>bin\Release\</OutputPath>
-    <DefineConstants>TRACE</DefineConstants>
-    <ErrorReport>prompt</ErrorReport>
-    <WarningLevel>4</WarningLevel>
-  </PropertyGroup>
-  <ItemGroup>
-    <Reference Include="Microsoft.Build.Engine" />
-    <Reference Include="System" />
-    <Reference Include="System.configuration" />
-    <Reference Include="System.Core">
-      <RequiredTargetFramework>3.5</RequiredTargetFramework>
-    </Reference>
-    <Reference Include="System.Xml.Linq">
-      <RequiredTargetFramework>3.5</RequiredTargetFramework>
-    </Reference>
-    <Reference Include="System.Data.DataSetExtensions">
-      <RequiredTargetFramework>3.5</RequiredTargetFramework>
-    </Reference>
-    <Reference Include="System.Data" />
-    <Reference Include="System.Xml" />
-  </ItemGroup>
-  <ItemGroup>
-    <Compile Include="..\Runtime\Configuration\ConfigurationSectionHandler.cs">
-      <Link>Configuration\ConfigurationSectionHandler.cs</Link>
-    </Compile>
-    <Compile Include="..\Runtime\StringExtensions.cs">
-      <Link>StringExtensions.cs</Link>
-    </Compile>
-    <Compile Include="..\VersionInfo.cs">
-      <Link>VersionInfo.cs</Link>
-    </Compile>
-    <Compile Include="BatchGenerator.cs" />
-    <Compile Include="CodeDomHelper.cs" />
-    <Compile Include="Configuration\GeneratorConfiguration.cs" />
-    <Compile Include="Configuration\GeneratorConfigurationReader.cs" />
-    <Compile Include="Configuration\MsBuildProjectReader.cs" />
-    <Compile Include="Configuration\SpecFlowProject.cs" />
-    <Compile Include="UnitTestConverter\ISpecFlowUnitTestConverter.cs" />
-    <Compile Include="Properties\AssemblyInfo.cs" />
-    <Compile Include="SpecFlowGenerator.cs" />
-    <Compile Include="SpecFlowUnitTestConverter.cs" />
-    <Compile Include="UnitTestProvider\MbUnitTestGeneratorProvider.cs" />
-    <Compile Include="UnitTestProvider\MsTest2010GeneratorProvider.cs" />
-    <Compile Include="UnitTestProvider\XUnitTestGeneratorProvider.cs" />
-    <Compile Include="UnitTestProvider\IUnitTestGeneratorProvider.cs" />
-    <Compile Include="UnitTestProvider\MsTestGeneratorProvider.cs" />
-    <Compile Include="UnitTestProvider\NUnitTestConverter.cs" />
-  </ItemGroup>
-  <ItemGroup>
-    <ProjectReference Include="..\Parser\TechTalk.SpecFlow.Parser.csproj">
-      <Project>{7CCEF6D6-FC17-422E-9BED-EDD752B6496F}</Project>
-      <Name>TechTalk.SpecFlow.Parser</Name>
-    </ProjectReference>
-  </ItemGroup>
-  <Import Project="$(MSBuildToolsPath)\Microsoft.CSharp.targets" />
-=======
 ﻿<?xml version="1.0" encoding="utf-8"?>
 <Project ToolsVersion="3.5" DefaultTargets="Build" xmlns="http://schemas.microsoft.com/developer/msbuild/2003">
   <PropertyGroup>
@@ -165,6 +79,7 @@
     <Compile Include="SpecFlowUnitTestConverter.cs" />
     <Compile Include="UnitTestProvider\MsTestSilverlightGeneratorProvider.cs" />
     <Compile Include="UnitTestProvider\MbUnitTestGeneratorProvider.cs" />
+    <Compile Include="UnitTestProvider\MsTest2010GeneratorProvider.cs" />
     <Compile Include="UnitTestProvider\XUnitTestGeneratorProvider.cs" />
     <Compile Include="UnitTestProvider\IUnitTestGeneratorProvider.cs" />
     <Compile Include="UnitTestProvider\MsTestGeneratorProvider.cs" />
@@ -177,7 +92,6 @@
     </ProjectReference>
   </ItemGroup>
   <Import Project="$(MSBuildToolsPath)\Microsoft.CSharp.targets" />
->>>>>>> 3b646730
   <!-- To modify your build process, add your task inside one of the targets below and uncomment it. 
        Other similar extension points exist, see Microsoft.Common.targets.
   <Target Name="BeforeBuild">
