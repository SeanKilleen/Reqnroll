﻿using System;
using System.CodeDom;
using System.Collections.Generic;
using System.Globalization;
using System.IO;
using System.Linq;
using System.Reflection;
using System.Text.RegularExpressions;
using Gherkin.Ast;
using TechTalk.SpecFlow.Generator.Configuration;
using TechTalk.SpecFlow.Generator.UnitTestConverter;
using TechTalk.SpecFlow.Generator.UnitTestProvider;
using TechTalk.SpecFlow.Parser;
using TechTalk.SpecFlow.Tracing;
using TechTalk.SpecFlow.Utils;

namespace TechTalk.SpecFlow.Generator
{
    public class UnitTestFeatureGenerator : IFeatureGenerator
    {
        private const string DEFAULT_NAMESPACE = "SpecFlowTests";
        const string TESTCLASS_NAME_FORMAT = "{0}Feature";
        const string TEST_NAME_FORMAT = "{0}";
        private const string IGNORE_TAG = "@Ignore";
        private const string SCENARIO_INITIALIZE_NAME = "ScenarioSetup";
        private const string SCENARIO_CLEANUP_NAME = "ScenarioCleanup";
        private const string TEST_INITIALIZE_NAME = "TestInitialize";
        private const string TEST_CLEANUP_NAME = "ScenarioTearDown";
        private const string TESTCLASS_INITIALIZE_NAME = "FeatureSetup";
        private const string TESTCLASS_CLEANUP_NAME = "FeatureTearDown";
        private const string BACKGROUND_NAME = "FeatureBackground";
        private const string TESTRUNNER_FIELD = "testRunner";
        private const string SPECFLOW_NAMESPACE = "TechTalk.SpecFlow";
        private const string SCENARIO_OUTLINE_EXAMPLE_TAGS_PARAMETER = "exampleTags";

        private readonly IUnitTestGeneratorProvider testGeneratorProvider;
        private readonly CodeDomHelper codeDomHelper;
        private readonly GeneratorConfiguration generatorConfiguration;
        private readonly IDecoratorRegistry decoratorRegistry;

        public UnitTestFeatureGenerator(IUnitTestGeneratorProvider testGeneratorProvider, CodeDomHelper codeDomHelper, GeneratorConfiguration generatorConfiguration, IDecoratorRegistry decoratorRegistry)
        {
            this.testGeneratorProvider = testGeneratorProvider;
            this.codeDomHelper = codeDomHelper;
            this.generatorConfiguration = generatorConfiguration;
            this.decoratorRegistry = decoratorRegistry;
        }

        private CodeMemberMethod CreateMethod(CodeTypeDeclaration type)
        {
            CodeMemberMethod method = new CodeMemberMethod();
            type.Members.Add(method);
            return method;
        }

        private static bool HasFeatureBackground(SpecFlowFeature feature)
        {
            return feature.Background != null;
        }

        private TestClassGenerationContext CreateTestClassStructure(CodeNamespace codeNamespace, string testClassName, SpecFlowFeature feature)
        {
            var testClass = codeDomHelper.CreateGeneratedTypeDeclaration(testClassName);
            codeNamespace.Types.Add(testClass);

            return new TestClassGenerationContext(
                testGeneratorProvider,
                feature,
                codeNamespace, 
                testClass,
                DeclareTestRunnerMember(testClass),
                CreateMethod(testClass),
                CreateMethod(testClass),
                CreateMethod(testClass),
                CreateMethod(testClass),
                CreateMethod(testClass),
                CreateMethod(testClass),
                HasFeatureBackground(feature) ? CreateMethod(testClass) : null,
                generateRowTests: testGeneratorProvider.GetTraits().HasFlag(UnitTestGeneratorTraits.RowTests) && generatorConfiguration.AllowRowTests);
        }

        private CodeNamespace CreateNamespace(string targetNamespace)
        {
            targetNamespace = targetNamespace ?? DEFAULT_NAMESPACE;

            CodeNamespace codeNamespace = new CodeNamespace(targetNamespace);

            codeNamespace.Imports.Add(new CodeNamespaceImport(SPECFLOW_NAMESPACE));
            return codeNamespace;
        }

        public CodeNamespace GenerateUnitTestFixture(SpecFlowFeature feature, string testClassName, string targetNamespace)
        {
            CodeNamespace codeNamespace = CreateNamespace(targetNamespace);

            testClassName = testClassName ?? string.Format(TESTCLASS_NAME_FORMAT, feature.Name.ToIdentifier());
            var generationContext = CreateTestClassStructure(codeNamespace, testClassName, feature);

            SetupTestClass(generationContext);
            SetupTestClassInitializeMethod(generationContext);
            SetupTestClassCleanupMethod(generationContext);

            SetupScenarioInitializeMethod(generationContext);
            SetupFeatureBackground(generationContext);
            SetupScenarioCleanupMethod(generationContext);

            SetupTestInitializeMethod(generationContext);
            SetupTestCleanupMethod(generationContext);


            foreach (var scenarioDefinition in feature.ScenarioDefinitions)
            {
                if (string.IsNullOrEmpty(scenarioDefinition.Name))
                    throw new TestGeneratorException("The scenario must have a title specified.");

                var scenarioOutline = scenarioDefinition as ScenarioOutline;
                if (scenarioOutline != null)
                    GenerateScenarioOutlineTest(generationContext, scenarioOutline);
                else
                    GenerateTest(generationContext, (Scenario)scenarioDefinition);
            }
            
            //before return the generated code, call generate provider's method in case the provider want to customerize the generated code            
            testGeneratorProvider.FinalizeTestClass(generationContext);
            return codeNamespace;
        }

        private void SetupScenarioCleanupMethod(TestClassGenerationContext generationContext)
        {
            CodeMemberMethod scenarioCleanupMethod = generationContext.ScenarioCleanupMethod;

            scenarioCleanupMethod.Attributes = MemberAttributes.Public;
            scenarioCleanupMethod.Name = SCENARIO_CLEANUP_NAME;

            // call collect errors
            var testRunnerField = GetTestRunnerExpression();
            //testRunner.CollectScenarioErrors();
            scenarioCleanupMethod.Statements.Add(
                new CodeMethodInvokeExpression(
                    testRunnerField,
                    "CollectScenarioErrors"));
        }

        private void SetupTestClass(TestClassGenerationContext generationContext)
        {
            generationContext.TestClass.IsPartial = true;
            generationContext.TestClass.TypeAttributes |= TypeAttributes.Public;

            AddLinePragmaInitial(generationContext.TestClass, generationContext.Feature.SourceFilePath);

            testGeneratorProvider.SetTestClass(generationContext, generationContext.Feature.Name, generationContext.Feature.Description);

            List<string> featureCategories;
            decoratorRegistry.DecorateTestClass(generationContext, out featureCategories);

            if (featureCategories.Any())
                testGeneratorProvider.SetTestClassCategories(generationContext, featureCategories);
        }

        private CodeMemberField DeclareTestRunnerMember(CodeTypeDeclaration type)
        {
            CodeMemberField testRunnerField = new CodeMemberField(typeof(ITestRunner), TESTRUNNER_FIELD);
            type.Members.Add(testRunnerField);
            return testRunnerField;
        }

        private CodeExpression GetTestRunnerExpression()
        {
            return new CodeVariableReferenceExpression(TESTRUNNER_FIELD);
        }

        private IEnumerable<string> GetNonIgnoreTags(IEnumerable<Tag> tags)
        {
            return tags.Where(t => !t.Name.Equals(IGNORE_TAG, StringComparison.InvariantCultureIgnoreCase)).Select(t => t.GetNameWithoutAt());
        }

        private bool HasIgnoreTag(IEnumerable<Tag> tags)
        {
            return tags.Any(t => t.Name.Equals(IGNORE_TAG, StringComparison.InvariantCultureIgnoreCase));
        }

        private void SetupTestClassInitializeMethod(TestClassGenerationContext generationContext)
        {
            var testClassInitializeMethod = generationContext.TestClassInitializeMethod;

            testClassInitializeMethod.Attributes = MemberAttributes.Public;
            testClassInitializeMethod.Name = TESTCLASS_INITIALIZE_NAME;

            testGeneratorProvider.SetTestClassInitializeMethod(generationContext);

            //testRunner = TestRunnerManager.GetTestRunner(); if UnitTestGeneratorTraits.ParallelExecution
            //testRunner = TestRunnerManager.GetTestRunner(null, 0); if not UnitTestGeneratorTraits.ParallelExecution
            var testRunnerField = GetTestRunnerExpression();

            var testRunnerParameters = testGeneratorProvider.GetTraits().HasFlag(UnitTestGeneratorTraits.ParallelExecution) ?
                new CodeExpression[]{} : new []  {new CodePrimitiveExpression(null), new CodePrimitiveExpression(0) };

            testClassInitializeMethod.Statements.Add(
                new CodeAssignStatement(
                    testRunnerField,
                    new CodeMethodInvokeExpression(
                        new CodeTypeReferenceExpression(typeof(TestRunnerManager)),
                        "GetTestRunner", testRunnerParameters)));

            //FeatureInfo featureInfo = new FeatureInfo("xxxx");
            testClassInitializeMethod.Statements.Add(
                new CodeVariableDeclarationStatement(typeof(FeatureInfo), "featureInfo",
                    new CodeObjectCreateExpression(typeof(FeatureInfo),
                        new CodeObjectCreateExpression(typeof(CultureInfo),
                            new CodePrimitiveExpression(generationContext.Feature.Language)),
                        new CodePrimitiveExpression(generationContext.Feature.Name),
                        new CodePrimitiveExpression(generationContext.Feature.Description),
                        new CodeFieldReferenceExpression(
                            new CodeTypeReferenceExpression("ProgrammingLanguage"),
                            codeDomHelper.TargetLanguage.ToString()),
                        GetStringArrayExpression(generationContext.Feature.Tags))));

            //testRunner.OnFeatureStart(featureInfo);
            testClassInitializeMethod.Statements.Add(
                new CodeMethodInvokeExpression(
                    testRunnerField,
                    "OnFeatureStart",
                    new CodeVariableReferenceExpression("featureInfo")));
        }

        private CodeExpression GetStringArrayExpression(IEnumerable<Tag> tags)
        {
            if (!tags.Any())
                return new CodeCastExpression(typeof(string[]), new CodePrimitiveExpression(null));

            return new CodeArrayCreateExpression(typeof(string[]), tags.Select(tag => new CodePrimitiveExpression(tag.GetNameWithoutAt())).Cast<CodeExpression>().ToArray());
        }

        private CodeExpression GetStringArrayExpression(IEnumerable<string> items, ParameterSubstitution paramToIdentifier)
        {
            return new CodeArrayCreateExpression(typeof(string[]), items.Select(item => GetSubstitutedString(item, paramToIdentifier)).ToArray());
        }

        private void SetupTestClassCleanupMethod(TestClassGenerationContext generationContext)
        {
            CodeMemberMethod testClassCleanupMethod = generationContext.TestClassCleanupMethod;

            testClassCleanupMethod.Attributes = MemberAttributes.Public;
            testClassCleanupMethod.Name = TESTCLASS_CLEANUP_NAME;

            testGeneratorProvider.SetTestClassCleanupMethod(generationContext);

            var testRunnerField = GetTestRunnerExpression();
            //            testRunner.OnFeatureEnd();
            testClassCleanupMethod.Statements.Add(
                new CodeMethodInvokeExpression(
                    testRunnerField,
                    "OnFeatureEnd"));
            //            testRunner = null;
            testClassCleanupMethod.Statements.Add(
                new CodeAssignStatement(
                    testRunnerField,
                    new CodePrimitiveExpression(null)));
        }

        private void SetupTestInitializeMethod(TestClassGenerationContext generationContext)
        {
            CodeMemberMethod testInitializeMethod = generationContext.TestInitializeMethod;

            testInitializeMethod.Attributes = MemberAttributes.Public;
            testInitializeMethod.Name = TEST_INITIALIZE_NAME;

            testGeneratorProvider.SetTestInitializeMethod(generationContext);
        }

        private void SetupTestCleanupMethod(TestClassGenerationContext generationContext)
        {
            CodeMemberMethod testCleanupMethod = generationContext.TestCleanupMethod;

            testCleanupMethod.Attributes = MemberAttributes.Public;
            testCleanupMethod.Name = TEST_CLEANUP_NAME;

            testGeneratorProvider.SetTestCleanupMethod(generationContext);

            var testRunnerField = GetTestRunnerExpression();
            //testRunner.OnScenarioEnd();
            testCleanupMethod.Statements.Add(
                new CodeMethodInvokeExpression(
                    testRunnerField,
                    "OnScenarioEnd"));
        }

        private void SetupScenarioInitializeMethod(TestClassGenerationContext generationContext)
        {
            CodeMemberMethod scenarioInitializeMethod = generationContext.ScenarioInitializeMethod;

            scenarioInitializeMethod.Attributes = MemberAttributes.Public;
            scenarioInitializeMethod.Name = SCENARIO_INITIALIZE_NAME;
            scenarioInitializeMethod.Parameters.Add(
                new CodeParameterDeclarationExpression(typeof(ScenarioInfo), "scenarioInfo"));

            //testRunner.OnScenarioStart(scenarioInfo);
            var testRunnerField = GetTestRunnerExpression();
            scenarioInitializeMethod.Statements.Add(
                new CodeMethodInvokeExpression(
                    testRunnerField,
                    "OnScenarioStart",
                    new CodeVariableReferenceExpression("scenarioInfo")));
        }

        private void SetupFeatureBackground(TestClassGenerationContext generationContext)
        {
            if (!HasFeatureBackground(generationContext.Feature))
                return;

            var background = generationContext.Feature.Background;

            CodeMemberMethod backgroundMethod = generationContext.FeatureBackgroundMethod;

            backgroundMethod.Attributes = MemberAttributes.Public;
            backgroundMethod.Name = BACKGROUND_NAME;

            AddLineDirective(backgroundMethod.Statements, background);

            foreach (var step in background.Steps)
                GenerateStep(backgroundMethod, step, null);

			AddLineDirectiveHidden(backgroundMethod.Statements);
        }

        private class ParameterSubstitution : List<KeyValuePair<string, string>>
        {
            public void Add(string parameter, string identifier)
            {
                Add(new KeyValuePair<string, string>(parameter.Trim(), identifier));
            }

            public bool TryGetIdentifier(string param, out string id)
            {
                param = param.Trim();
                foreach (var pair in this)
                {
                    if (pair.Key.Equals(param))
                    {
                        id = pair.Value;
                        return true;
                    }
                }
                id = null;
                return false;
            }
        }

        private void GenerateScenarioOutlineTest(TestClassGenerationContext generationContext, ScenarioOutline scenarioOutline)
        {
            ValidateExampleSetConsistency(scenarioOutline);

            ParameterSubstitution paramToIdentifier = CreateParamToIdentifierMapping(scenarioOutline);

            var scenatioOutlineTestMethod = CreateScenatioOutlineTestMethod(generationContext, scenarioOutline, paramToIdentifier);
            var exampleTagsParam = new CodeVariableReferenceExpression(SCENARIO_OUTLINE_EXAMPLE_TAGS_PARAMETER);
            GenerateTestBody(generationContext, scenarioOutline, scenatioOutlineTestMethod, exampleTagsParam, paramToIdentifier);

            if (generationContext.GenerateRowTests)
            {
                GenerateScenarioOutlineExamplesAsRowTests(generationContext, scenarioOutline, scenatioOutlineTestMethod);
            }
            else
            {
                GenerateScenarioOutlineExamplesAsIndividualMethods(scenarioOutline, generationContext, scenatioOutlineTestMethod, paramToIdentifier);
            }
        }

        private void GenerateScenarioOutlineExamplesAsIndividualMethods(ScenarioOutline scenarioOutline, TestClassGenerationContext generationContext, CodeMemberMethod scenatioOutlineTestMethod, ParameterSubstitution paramToIdentifier)
        {
            int exampleSetIndex = 0;
            foreach (var exampleSet in scenarioOutline.Examples)
            {
                bool useFirstColumnAsName = CanUseFirstColumnAsName(exampleSet.TableBody);
                string exampleSetIdentifier = string.IsNullOrEmpty(exampleSet.Name)
                                                  ? scenarioOutline.Examples.Count(es => string.IsNullOrEmpty(es.Name)) > 1
                                                        ? string.Format("ExampleSet {0}", exampleSetIndex).ToIdentifier()
                                                        : null
                                                  : exampleSet.Name.ToIdentifier();

                foreach (var example in exampleSet.TableBody.Select((r, i) => new { Row = r, Index = i}))
                {
                    string variantName = useFirstColumnAsName ? example.Row.Cells.First().Value : string.Format("Variant {0}", example.Index);
                    GenerateScenarioOutlineTestVariant(generationContext, scenarioOutline, scenatioOutlineTestMethod, paramToIdentifier, exampleSet.Name ?? "", exampleSetIdentifier, example.Row, exampleSet.Tags, variantName);
                }
                exampleSetIndex++;
            }
        }

        private void GenerateScenarioOutlineExamplesAsRowTests(TestClassGenerationContext generationContext, ScenarioOutline scenarioOutline, CodeMemberMethod scenatioOutlineTestMethod)
        {
            SetupTestMethod(generationContext, scenatioOutlineTestMethod, scenarioOutline, null, rowTest: true);

            foreach (var examples in scenarioOutline.Examples)
            {
                foreach (var row in examples.TableBody)
                {
                    var arguments = row.Cells.Select(c => c.Value);
                    testGeneratorProvider.SetRow(generationContext, scenatioOutlineTestMethod, arguments, GetNonIgnoreTags(examples.Tags), HasIgnoreTag(examples.Tags));
                }
            }
        }

        private ParameterSubstitution CreateParamToIdentifierMapping(ScenarioOutline scenarioOutline)
        {
            ParameterSubstitution paramToIdentifier = new ParameterSubstitution();
            foreach (var param in scenarioOutline.Examples.First().TableHeader.Cells)
                paramToIdentifier.Add(param.Value, param.Value.ToIdentifierCamelCase());
            return paramToIdentifier;
        }

        private void ValidateExampleSetConsistency(ScenarioOutline scenarioOutline)
        {
            if (scenarioOutline.Examples.Count() <= 1)
                return;

            var firstExamplesHeader =
                scenarioOutline.Examples.First().TableHeader.Cells.Select(c => c.Value).ToArray();

            //check params
            if (scenarioOutline.Examples.Skip(1)
                .Select(examples => examples.TableHeader.Cells.Select(c => c.Value))
                .Any(paramNames => !paramNames.SequenceEqual(firstExamplesHeader)))
            {
                throw new TestGeneratorException("The example sets must provide the same parameters.");
            }
        }

        private bool CanUseFirstColumnAsName(IEnumerable<Gherkin.Ast.TableRow> tableBody)
        {
            if (tableBody.Any(r => !r.Cells.Any()))
                return false;

            return tableBody.Select(r => r.Cells.First().Value.ToIdentifier()).Distinct().Count() == tableBody.Count();
        }

        private CodeMemberMethod CreateScenatioOutlineTestMethod(TestClassGenerationContext generationContext, ScenarioOutline scenarioOutline, ParameterSubstitution paramToIdentifier)
        {
            CodeMemberMethod testMethod = CreateMethod(generationContext.TestClass);

            testMethod.Attributes = MemberAttributes.Public;
            testMethod.Name = string.Format(TEST_NAME_FORMAT, scenarioOutline.Name.ToIdentifier());

            foreach (var pair in paramToIdentifier)
            {
                testMethod.Parameters.Add(new CodeParameterDeclarationExpression(typeof(string), pair.Value));
            }

            testMethod.Parameters.Add(new CodeParameterDeclarationExpression(typeof (string[]), SCENARIO_OUTLINE_EXAMPLE_TAGS_PARAMETER));
            return testMethod;
        }

        private void GenerateScenarioOutlineTestVariant(TestClassGenerationContext generationContext, ScenarioOutline scenarioOutline, CodeMemberMethod scenatioOutlineTestMethod, 
            IEnumerable<KeyValuePair<string, string>> paramToIdentifier, string exampleSetTitle, string exampleSetIdentifier,
            Gherkin.Ast.TableRow row, IEnumerable<Tag> exampleSetTags, string variantName)
        {
            var variantNameIdentifier = variantName.ToIdentifier().TrimStart('_');

            CodeMemberMethod testMethod = CreateTestMethod(generationContext, scenarioOutline, exampleSetTags);
            testMethod.Name = string.IsNullOrEmpty(exampleSetIdentifier)
                ? string.Format("{0}_{1}", testMethod.Name, variantNameIdentifier)
                : string.Format("{0}_{1}_{2}", testMethod.Name, exampleSetIdentifier, variantNameIdentifier);

            //call test implementation with the params
            List<CodeExpression> argumentExpressions = row.Cells.Select(paramCell => new CodePrimitiveExpression(paramCell.Value)).Cast<CodeExpression>().ToList();

            argumentExpressions.Add(GetStringArrayExpression(exampleSetTags));

            testMethod.Statements.Add(
                new CodeMethodInvokeExpression(
                    new CodeThisReferenceExpression(),
                    scenatioOutlineTestMethod.Name,
                    argumentExpressions.ToArray()));

            AddLineDirectiveHidden(testMethod.Statements);
            var arguments = paramToIdentifier.Select((p2i, paramIndex) => new KeyValuePair<string, string>(p2i.Key, row.Cells.ElementAt(paramIndex).Value)).ToList();
            testGeneratorProvider.SetTestMethodAsRow(generationContext, testMethod, scenarioOutline.Name, exampleSetTitle, variantName, arguments);
        }

        private void GenerateTest(TestClassGenerationContext generationContext, Scenario scenario)
        {
            CodeMemberMethod testMethod = CreateTestMethod(generationContext, scenario, null);
            GenerateTestBody(generationContext, scenario, testMethod);
        }

        private void GenerateTestBody(TestClassGenerationContext generationContext, ScenarioDefinition scenario, CodeMemberMethod testMethod, CodeExpression additionalTagsExpression = null, ParameterSubstitution paramToIdentifier = null)
        {
            //call test setup
            //ScenarioInfo scenarioInfo = new ScenarioInfo("xxxx", tags...);
            CodeExpression tagsExpression;
            if (additionalTagsExpression == null)
                tagsExpression = GetStringArrayExpression(scenario.Tags);
            else if (!scenario.HasTags())
                tagsExpression = additionalTagsExpression;
            else
            {
                // merge tags list
                // var tags = tags1
                // if (tags2 != null)
                //   tags = Enumerable.ToArray(Enumerable.Concat(tags1, tags1));
                testMethod.Statements.Add(
                    new CodeVariableDeclarationStatement(typeof(string[]), "__tags", GetStringArrayExpression(scenario.Tags)));
                tagsExpression = new CodeVariableReferenceExpression("__tags");
                testMethod.Statements.Add(
                    new CodeConditionStatement(
                        new CodeBinaryOperatorExpression(
                            additionalTagsExpression, 
                            CodeBinaryOperatorType.IdentityInequality, 
                            new CodePrimitiveExpression(null)),
                        new CodeAssignStatement(
                            tagsExpression, 
                            new CodeMethodInvokeExpression(
                                new CodeTypeReferenceExpression(typeof (Enumerable)),
                                "ToArray",
                                new CodeMethodInvokeExpression(
                                    new CodeTypeReferenceExpression(typeof (Enumerable)),
                                    "Concat",
                                    tagsExpression,
                                    additionalTagsExpression)))));
            }
            testMethod.Statements.Add(
                new CodeVariableDeclarationStatement(typeof(ScenarioInfo), "scenarioInfo",
                    new CodeObjectCreateExpression(typeof(ScenarioInfo),
                        new CodePrimitiveExpression(scenario.Name),
                        tagsExpression)));

            AddLineDirective(testMethod.Statements, scenario);
            testMethod.Statements.Add(
                new CodeMethodInvokeExpression(
                    new CodeThisReferenceExpression(),
                    generationContext.ScenarioInitializeMethod.Name,
                    new CodeVariableReferenceExpression("scenarioInfo")));

            if (HasFeatureBackground(generationContext.Feature))
            {
                AddLineDirective(testMethod.Statements, generationContext.Feature.Background);
                testMethod.Statements.Add(
                    new CodeMethodInvokeExpression(
                        new CodeThisReferenceExpression(),
                        generationContext.FeatureBackgroundMethod.Name));
            }

            foreach (var scenarioStep in scenario.Steps)
            {
                GenerateStep(testMethod, scenarioStep, paramToIdentifier);
            }

            AddLineDirectiveHidden(testMethod.Statements);

            // call scenario cleanup
            testMethod.Statements.Add(
                new CodeMethodInvokeExpression(
                    new CodeThisReferenceExpression(),
                    generationContext.ScenarioCleanupMethod.Name));
        }

        private CodeMemberMethod CreateTestMethod(TestClassGenerationContext generationContext, ScenarioDefinition scenarioDefinition, IEnumerable<Tag> additionalTags)
        {
            CodeMemberMethod testMethod = CreateMethod(generationContext.TestClass);

            SetupTestMethod(generationContext, testMethod, scenarioDefinition, additionalTags);

            return testMethod;
        }

        private void SetupTestMethod(TestClassGenerationContext generationContext, CodeMemberMethod testMethod, ScenarioDefinition scenarioDefinition, IEnumerable<Tag> additionalTags, bool rowTest = false)
        {
            testMethod.Attributes = MemberAttributes.Public;
            testMethod.Name = string.Format(TEST_NAME_FORMAT, scenarioDefinition.Name.ToIdentifier());

            if (rowTest)
                testGeneratorProvider.SetRowTest(generationContext, testMethod, scenarioDefinition.Name);
            else
                testGeneratorProvider.SetTestMethod(generationContext, testMethod, scenarioDefinition.Name);

            List<string> scenarioCategories;
            decoratorRegistry.DecorateTestMethod(generationContext, testMethod, ConcatTags(scenarioDefinition.Tags, additionalTags), out scenarioCategories);

            if (scenarioCategories.Any())
                testGeneratorProvider.SetTestMethodCategories(generationContext, testMethod, scenarioCategories);
        }

        private IEnumerable<Tag> ConcatTags(params IEnumerable<Tag>[] tagLists)
        {
            return tagLists.Where(tagList => tagList != null).SelectMany(tagList => tagList);
        }

        private CodeExpression GetSubstitutedString(string text, ParameterSubstitution paramToIdentifier)
        {
            if (text == null)
                return new CodeCastExpression(typeof(string), new CodePrimitiveExpression(null));
            if (paramToIdentifier == null)
                return new CodePrimitiveExpression(text);

            Regex paramRe = new Regex(@"\<(?<param>[^\>]+)\>");
            string formatText = text.Replace("{", "{{").Replace("}", "}}");
            List<string> arguments = new List<string>();

            formatText = paramRe.Replace(formatText, match =>
                                                     {
                                                         string param = match.Groups["param"].Value;
                                                         string id;
                                                         if (!paramToIdentifier.TryGetIdentifier(param, out id))
                                                             return match.Value;
                                                         int argIndex = arguments.IndexOf(id);
                                                         if (argIndex < 0)
                                                         {
                                                             argIndex = arguments.Count;
                                                             arguments.Add(id);
                                                         }
                                                         return "{" + argIndex + "}";
                                                     });

            if (arguments.Count == 0)
                return new CodePrimitiveExpression(text);

            List<CodeExpression> formatArguments = new List<CodeExpression>();
            formatArguments.Add(new CodePrimitiveExpression(formatText));
            formatArguments.AddRange(arguments.Select(id => new CodeVariableReferenceExpression(id)).Cast<CodeExpression>());

            return new CodeMethodInvokeExpression(
                new CodeTypeReferenceExpression(typeof(string)),
                "Format",
                formatArguments.ToArray());
        }

        private void GenerateStep(CodeMemberMethod testMethod, Step gherkinStep, ParameterSubstitution paramToIdentifier)
        {
            var testRunnerField = GetTestRunnerExpression();
            var scenarioStep = AsSpecFlowStep(gherkinStep);

            //testRunner.Given("something");
            List<CodeExpression> arguments = new List<CodeExpression>();
            arguments.Add(
                GetSubstitutedString(scenarioStep.Text, paramToIdentifier));
            if (scenarioStep.Argument != null)
                AddLineDirectiveHidden(testMethod.Statements);
            arguments.Add(
                GetDocStringArgExpression(scenarioStep.Argument as DocString, paramToIdentifier));
            arguments.Add(
                GetTableArgExpression(scenarioStep.Argument as DataTable, testMethod.Statements, paramToIdentifier));
            arguments.Add(new CodePrimitiveExpression(scenarioStep.Keyword));

            AddLineDirective(testMethod.Statements, scenarioStep);
            testMethod.Statements.Add(
                new CodeMethodInvokeExpression(
                    testRunnerField,
                    scenarioStep.StepKeyword.ToString(),
                    arguments.ToArray()));
        }

<<<<<<< HEAD
        private SpecFlowStep AsSpecFlowStep(Step step)
        {
            var specFlowStep = step as SpecFlowStep;
            if (specFlowStep == null)
                throw new TestGeneratorException("The step must be a SpecFlowStep.");
            return specFlowStep;
        }

        private int tableCounter = 0;
        private CodeExpression GetTableArgExpression(DataTable tableArg, CodeStatementCollection statements, ParameterSubstitution paramToIdentifier)
=======
        private int tableCounter = 0;
        private CodeExpression GetTableArgExpression(GherkinTable tableArg, CodeStatementCollection statements, ParameterSubstitution paramToIdentifier)
>>>>>>> 080f357c
        {
            if (tableArg == null)
                return new CodeCastExpression(typeof(Table), new CodePrimitiveExpression(null));

            tableCounter++;

            //TODO[Gherkin3]: remove dependency on having the first row as header
            var header = tableArg.Rows.First();
            var body = tableArg.Rows.Skip(1).ToArray();

            //Table table0 = new Table(header...);
            var tableVar = new CodeVariableReferenceExpression("table" + tableCounter);
            statements.Add(
                new CodeVariableDeclarationStatement(typeof(Table), tableVar.VariableName,
                    new CodeObjectCreateExpression(
                        typeof(Table),
                        GetStringArrayExpression(header.Cells.Select(c => c.Value), paramToIdentifier))));

            foreach (var row in body)
            {
                //table0.AddRow(cells...);
                statements.Add(
                    new CodeMethodInvokeExpression(
                        tableVar,
                        "AddRow",
                        GetStringArrayExpression(row.Cells.Select(c => c.Value), paramToIdentifier)));
            }
            return tableVar;
        }

        private CodeExpression GetDocStringArgExpression(DocString docString, ParameterSubstitution paramToIdentifier)
        {
            return GetSubstitutedString(docString == null ? null : docString.Content, paramToIdentifier);
        }

        #region Line pragma handling

        private void AddLinePragmaInitial(CodeTypeDeclaration testType, string sourceFile)
        {
            if (generatorConfiguration.AllowDebugGeneratedFiles)
                return;

            codeDomHelper.BindTypeToSourceFile(testType, Path.GetFileName(sourceFile));
        }

        private void AddLineDirectiveHidden(CodeStatementCollection statements)
        {
            if (generatorConfiguration.AllowDebugGeneratedFiles)
                return;

            codeDomHelper.AddDisableSourceLinePragmaStatement(statements);
        }

        private void AddLineDirective(CodeStatementCollection statements, Background background)
        {
            AddLineDirective(statements, background.Location);
        }

        private void AddLineDirective(CodeStatementCollection statements, ScenarioDefinition scenarioDefinition)
        {
            AddLineDirective(statements, scenarioDefinition.Location);
        }

        private void AddLineDirective(CodeStatementCollection statements, Step step)
        {
            AddLineDirective(statements, step.Location);
        }

        private void AddLineDirective(CodeStatementCollection statements, Location location)
        {
            if (location == null || generatorConfiguration.AllowDebugGeneratedFiles)
                return;

            codeDomHelper.AddSourceLinePragmaStatement(statements, location.Line, location.Column);
        }

        #endregion
    }
}<|MERGE_RESOLUTION|>--- conflicted
+++ resolved
@@ -649,7 +649,6 @@
                     arguments.ToArray()));
         }
 
-<<<<<<< HEAD
         private SpecFlowStep AsSpecFlowStep(Step step)
         {
             var specFlowStep = step as SpecFlowStep;
@@ -660,10 +659,6 @@
 
         private int tableCounter = 0;
         private CodeExpression GetTableArgExpression(DataTable tableArg, CodeStatementCollection statements, ParameterSubstitution paramToIdentifier)
-=======
-        private int tableCounter = 0;
-        private CodeExpression GetTableArgExpression(GherkinTable tableArg, CodeStatementCollection statements, ParameterSubstitution paramToIdentifier)
->>>>>>> 080f357c
         {
             if (tableArg == null)
                 return new CodeCastExpression(typeof(Table), new CodePrimitiveExpression(null));
