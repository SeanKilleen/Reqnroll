using System.Diagnostics;
using System.Globalization;
#if SILVERLIGHT
using TechTalk.SpecFlow.Compatibility;
#endif
<<<<<<< HEAD
using System.Threading;
using BoDi;
using TechTalk.SpecFlow.Configuration;

namespace TechTalk.SpecFlow
{
    public class FeatureContext : SpecFlowContext
    {
        internal FeatureContext(IObjectContainer featureContainer, FeatureInfo featureInfo, RuntimeConfiguration runtimeConfiguration)
        {
            Stopwatch = new Stopwatch();
            Stopwatch.Start();

            FeatureContainer = featureContainer;
            FeatureInfo = featureInfo;
            // The Generator defines the value of FeatureInfo.Language: either feature-language or language from App.config or the default
            // The runtime can define the binding-culture: Value is configured on App.config, else it is null
            BindingCulture = runtimeConfiguration.BindingCulture ?? featureInfo.Language;
=======
using System.Threading;
using BoDi;
using TechTalk.SpecFlow.Configuration;

namespace TechTalk.SpecFlow
{
    public class FeatureContext : SpecFlowContext
    {
        internal FeatureContext(IObjectContainer featureContainer, FeatureInfo featureInfo, SpecFlowConfiguration specFlowConfiguration)
        {
            Stopwatch = new Stopwatch();
            Stopwatch.Start();

            FeatureContainer = featureContainer;
            FeatureInfo = featureInfo;
            // The Generator defines the value of FeatureInfo.Language: either feature-language or language from App.config or the default
            // The runtime can define the binding-culture: Value is configured on App.config, else it is null
            BindingCulture = specFlowConfiguration.BindingCulture ?? featureInfo.Language;
>>>>>>> 1abd32a4
        }

        #region Singleton
        private static bool isCurrentDisabled = false;
        private static FeatureContext current;
        public static FeatureContext Current
        {
            get
            {
                if (isCurrentDisabled)
                    throw new SpecFlowException("The FeatureContext.Current static accessor cannot be used in multi-threaded execution. Try injecting the feature context to the binding class. See http://go.specflow.org/doc-multithreaded for details.");
                if (current == null)
                {
                    Debug.WriteLine("Accessing NULL FeatureContext");
                }
                return current;
            }
            internal set
            {
                if (!isCurrentDisabled)
                    current = value;
            }
        }

        internal static void DisableSingletonInstance()
        {
            isCurrentDisabled = true;
            Thread.MemoryBarrier();
            current = null;
        }
        #endregion

        public FeatureInfo FeatureInfo { get; }
        public CultureInfo BindingCulture { get; }
        public IObjectContainer FeatureContainer { get; }
        internal Stopwatch Stopwatch { get; }
    }
}<|MERGE_RESOLUTION|>--- conflicted
+++ resolved
@@ -1,82 +1,61 @@
-using System.Diagnostics;
-using System.Globalization;
-#if SILVERLIGHT
-using TechTalk.SpecFlow.Compatibility;
-#endif
-<<<<<<< HEAD
-using System.Threading;
-using BoDi;
-using TechTalk.SpecFlow.Configuration;
-
-namespace TechTalk.SpecFlow
-{
-    public class FeatureContext : SpecFlowContext
-    {
-        internal FeatureContext(IObjectContainer featureContainer, FeatureInfo featureInfo, RuntimeConfiguration runtimeConfiguration)
-        {
-            Stopwatch = new Stopwatch();
-            Stopwatch.Start();
-
-            FeatureContainer = featureContainer;
-            FeatureInfo = featureInfo;
-            // The Generator defines the value of FeatureInfo.Language: either feature-language or language from App.config or the default
-            // The runtime can define the binding-culture: Value is configured on App.config, else it is null
-            BindingCulture = runtimeConfiguration.BindingCulture ?? featureInfo.Language;
-=======
-using System.Threading;
-using BoDi;
-using TechTalk.SpecFlow.Configuration;
-
-namespace TechTalk.SpecFlow
-{
-    public class FeatureContext : SpecFlowContext
-    {
-        internal FeatureContext(IObjectContainer featureContainer, FeatureInfo featureInfo, SpecFlowConfiguration specFlowConfiguration)
-        {
-            Stopwatch = new Stopwatch();
-            Stopwatch.Start();
-
-            FeatureContainer = featureContainer;
-            FeatureInfo = featureInfo;
-            // The Generator defines the value of FeatureInfo.Language: either feature-language or language from App.config or the default
-            // The runtime can define the binding-culture: Value is configured on App.config, else it is null
-            BindingCulture = specFlowConfiguration.BindingCulture ?? featureInfo.Language;
->>>>>>> 1abd32a4
-        }
-
-        #region Singleton
-        private static bool isCurrentDisabled = false;
-        private static FeatureContext current;
-        public static FeatureContext Current
-        {
-            get
-            {
-                if (isCurrentDisabled)
-                    throw new SpecFlowException("The FeatureContext.Current static accessor cannot be used in multi-threaded execution. Try injecting the feature context to the binding class. See http://go.specflow.org/doc-multithreaded for details.");
-                if (current == null)
-                {
-                    Debug.WriteLine("Accessing NULL FeatureContext");
-                }
-                return current;
-            }
-            internal set
-            {
-                if (!isCurrentDisabled)
-                    current = value;
-            }
-        }
-
-        internal static void DisableSingletonInstance()
-        {
-            isCurrentDisabled = true;
-            Thread.MemoryBarrier();
-            current = null;
-        }
-        #endregion
-
-        public FeatureInfo FeatureInfo { get; }
-        public CultureInfo BindingCulture { get; }
-        public IObjectContainer FeatureContainer { get; }
-        internal Stopwatch Stopwatch { get; }
-    }
+using System.Diagnostics;
+using System.Globalization;
+#if SILVERLIGHT
+using TechTalk.SpecFlow.Compatibility;
+#endif
+using System.Threading;
+using BoDi;
+using TechTalk.SpecFlow.Configuration;
+
+namespace TechTalk.SpecFlow
+{
+    public class FeatureContext : SpecFlowContext
+    {
+        internal FeatureContext(IObjectContainer featureContainer, FeatureInfo featureInfo, SpecFlowConfiguration specFlowConfiguration)
+        {
+            Stopwatch = new Stopwatch();
+            Stopwatch.Start();
+
+            FeatureContainer = featureContainer;
+            FeatureInfo = featureInfo;
+            // The Generator defines the value of FeatureInfo.Language: either feature-language or language from App.config or the default
+            // The runtime can define the binding-culture: Value is configured on App.config, else it is null
+            BindingCulture = specFlowConfiguration.BindingCulture ?? featureInfo.Language;
+        }
+
+        #region Singleton
+        private static bool isCurrentDisabled = false;
+        private static FeatureContext current;
+        public static FeatureContext Current
+        {
+            get
+            {
+                if (isCurrentDisabled)
+                    throw new SpecFlowException("The FeatureContext.Current static accessor cannot be used in multi-threaded execution. Try injecting the feature context to the binding class. See http://go.specflow.org/doc-multithreaded for details.");
+                if (current == null)
+                {
+                    Debug.WriteLine("Accessing NULL FeatureContext");
+                }
+                return current;
+            }
+            internal set
+            {
+                if (!isCurrentDisabled)
+                    current = value;
+            }
+        }
+
+        internal static void DisableSingletonInstance()
+        {
+            isCurrentDisabled = true;
+            Thread.MemoryBarrier();
+            current = null;
+        }
+        #endregion
+
+        public FeatureInfo FeatureInfo { get; }
+        public CultureInfo BindingCulture { get; }
+        public IObjectContainer FeatureContainer { get; }
+        internal Stopwatch Stopwatch { get; }
+    }
 }