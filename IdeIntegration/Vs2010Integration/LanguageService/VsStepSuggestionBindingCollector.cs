--- conflicted
+++ resolved
@@ -234,10 +234,7 @@
             return GetBindingClassesIncludingPartialClasses(project)
                 .Where(c => c.FullName == bindingMethod.Type.FullName)
                 .SelectMany(c => c.GetFunctions()).FirstOrDefault(
-<<<<<<< HEAD
                     f => f.Name == bindingMethod.Name && BindingReflectionExtensions.MethodEquals(bindingMethod, bindingReflectionFactory.CreateBindingMethod(f)));
-=======
-                f => f.Name == bindingMethod.Name && BindingReflectionExtensions.MethodEquals(bindingMethod, new VsBindingMethod(f)));
         }
 
         private IEnumerable<CodeClass> GetBindingClassesIncludingPartialClasses(Project project)
@@ -252,7 +249,6 @@
                     yield return currentBindingPartialClass as CodeClass;
                 }
             }
->>>>>>> 3fae2c64
         }
     }
 }