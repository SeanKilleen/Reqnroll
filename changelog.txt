﻿vNext - ???

<<<<<<< HEAD
Breaking changes:
+ Classes used for context injection must have a single public constructor with maximum parameter count (so far the first constructor was used).

New features:
+ SpecFlow framework classes can be used as a dependency for context injection.
+ Custom extensions for the runtime can be specified in the config file (specflow/runtime/dependencies).

Fixed issues:
+ Instances created for context injection are disposed after scenario execution (Issue 22)
=======
Fixed issues:
+ Error when opening feature file in VS2008 if VS2008 syntax coloring was enabled.
>>>>>>> e2e29fba
+ Silverlight: make possible to access SilverlightTest instance (Issue 126, by Matt Ellis)
+ Silverlight: apply feature tags to the test class instead of the methods (Issue 126, by Matt Ellis)
+ SpecFlowContext.TryGetValue does not evaluate Func<T> factory methods (Issue 127, by Matt Ellis)

1.7.1 - 2011/08/19

Fixed issues:
+ Test execution report displays the feature description instead of the title (Issue 118)
+ Incomprehensible error message when Scenario-description is empty (Issue 117)
+ Assist helpers do not support Singles (Issue 114, by Joe Parkin)
+ Assist helpers do not support unsigned integers (Issue 115, by mdellanoce)
+ The test class is not generated as UTF-8, so some accented characters might be displayed incorrectly. (Issue 112)
+ Fix step definition report broken by v1.7. (Issue 111, by Chris Roff)
+ Intellisense breaks when typing keyword 'E' (And in pt-BR) followed by a space (Issue 109)
+ Intellisense completition removes the non-first words of keywords (e.g. for "Gegeben sei") (Issue 65)
+ Support table delimiter escaping for table formatting (Issue 99)
+ Fixed enum property name match (Issue 119)
+ Added Assist support for byte, float, long, ulong, sbyte, ushort, single. With nullables. (Issue 120)

1.7.0 - 2011/07/29

Breaking changes:
+ There are a few breaking changes in the generated test code. If you upgrade to SpecFlow 1.7, you should either 
  re-generate the tests, or setup your project to use a version for generating the tests that is compatible with
  the runtime you use (see "Using SpecFlow generator from the project's lib folder" feature).

New features:
+ Using standard Gherkin parser (http://github.com/aslakhellesoy/gherkin) v2.3.6
+ Using SpecFlow generator from the project's lib folder instead of SpecFlow installed for IDE integration.
  The VS2010 integration can be installed independently from projects using a different version. The VS2010
  integration checks the generator in the following paths:
  1. generator path configured in app.config (<generator path="..\lib\SpecFlow"/>)
  2. generator assembly (TechTalk.SpecFlow.Generator.dll) referenced from the SpecFlow project
  3. generator in the same folder as the runtime (TechTalk.SpecFlow.dll)
  4. generator is near to the runtime ("tools" or "..\tools", relative to the runtime)
  5. generator obtained through NuGet ("..\..\tools", relative to the runtime)
  If SpecFlow cannot find the generator or it is older than v1.6.0, the installed SpecFlow generator is used.
  If you use any custom plugins (e.g. unit test generator), this has to be in the same folder as the generator 
  currently.
+ Added ToProjection<T>, ToProjectionOfSet<T>, ToProjectionOfInstance<T> to allow for LINQ-based comparisons. (by Vagif Abilov)
+ Cleaned-up CreateInstance<T> and CreateSet<T> for greater code maintainability.
+ Cleaned-up CompareToInstance<T> and CompareToSet<T> for greater code maintainability, and slightly more accurate value comparisons (like decimals with trailing zeroes).
+ Removed the |Field|Value| requirement for CreateInstance<T> and CompareToInstance<T>. Any header names can be used, so long as the first column is the name of the property and the second column is the value.
+ Can use empty spaces and different casing in the tables used for comparison (i.e. can use |First name| instead of |FirstName| )
+ Tables used with CreateInstance<T> and CompareToInstance<T> can now be one-row tables with each field as a column (instead of requiring a vertical table with "Field/Value" headers)
+ A default function to create a default instance can be passed to CreateInstance<T> and CreateSet<T>. 
+ Syntax coloring support for Visual Studio 2008. Uncheck this option in the installer if you are using cuke4vs. (by Avram Korets)
+ SharpDevelop 4 (#develop) integration. Enable SharpDevelop 4 integration in the installer and use the SharpDevelop AddIn Manager 
  to install the integration (select addin file from SpecFlow installation folder). (by Charles Weld)
+ Support for testing Silverlight asynchronous code. (by Matt Ellis & Ryan Burnham)
  See https://github.com/techtalk/SpecFlow/wiki/Testing-Silverlight-Asynchronous-Code for details.
+ TableRow implements IDictionary<string, string>
+ Add table row from a (total or partially filled) dictionary
+ Raname table column (Table.RenameColumn(stirng, string))

Fixed issues:
+ Installer executes devenv /installtemplates even if VS2008 integration is not selected.
+ Duplicated logic between generator and runtime (generator depends on runtime now)
+ MsTest tests are not properly attached to the right feature (Issue 96)
+ Assist methods now work with classes with multiple properties of the same enum type.
+ Refactor IUnitTestGeneratorProvider interface to be more consistent (Issue 4)

1.6.1 - 2011/04/15

Fixed issues:
+ Windows Phone 7 runtime (TechTalk.SpecFlow.WindowsPhone7.dll) is not included in the NuGet package (Issue 61)
+ Warnings in the generated test classes (Issue 58)
+ Improved tracing for VS2010 integration

1.6.0 - 2011/04/04

Breaking changes:
+ The Silverlight runtime assembly has been renamed to TechTalk.SpecFlow.Silverlight3.dll.

New features:
+ Added a Set<T>(Func<T>) extension method. The Func<T> method will be invoked whenever ScenarioContext.Current.Get<T> is called.
+ Support for tagging (including @ignore) scenario outline examples. 
  NUnit and MbUnit: to filter for categories generated for the examples in the unit test runner, you need to 
  switch off row test generaiton (<generator allowRowTests="false" />)
+ Using standard Gherkin parser (http://github.com/aslakhellesoy/gherkin) v2.3.5
+ Support for converting table and multi-line text arguments with [StepArgumentTransformation] (by Chris Roff, roffster)
  See examples in Tests/FeatureTests/StepArgumentTransfomation
+ VS2010: Support for specifying color for the step text
+ Added a FillInstance<T>(T) extension method off of Table. When passed an instance of T, it will fill the instance with values from the table (like CreateInstance<T>).
+ VS2010: Re-generate feature file when the configuration has changed or a new version of SpecFlow is installed
+ VS2010: Improved intellisense for steps
+ VS2010: Intellisense for keywords
+ VS2010: "go to binding"
+ VS2010: Automatic table formatting when "|" is typed
+ VS2010: Tracing can be configured from tools / options. The environment variable SPECFLOW_TRACE is not used anymore.
+ Windows Phone 7 support, see https://github.com/techtalk/SpecFlow/wiki/Windows-Phone-7-Support (by Max Paulousky)
+ Silverlight runtime can be configured from query string (by Matt Ellis)
+ Generate test parameters from scenario outline parameters and example set name for MsTest (by Qingsong Yao)
+ Isolated test generator interface (can be used later for using the generator of the project instead of the generator of the IDE integration)
+ Official NuGet integration (by Daniel Sack)

Fixed issues:
+ Scenario with only "*" steps fails with "System.ArgumentException: Unable to convert block to binding type"
+ Binding is reported as invalid if there is a matching step definition with different scope
+ Support for datetime comparisons that ignore 12:00:00 AM (issue 52)
+ Fix NUnit execution report to properly select features when .features is solely comprised Scenario Outlines. 
  (by Jon Archer)
+ Tags applied at the feature level are now applied as Silverlight TagAttributes on the class. (by Matt Ellis, citizenmatt)
+ Rethrowing exceptions caught during steps would lose the call stack on Silverlight. (by Matt Ellis, citizenmatt)
+ SpecFlow emits an erroneous suggestion for the step bindings in VB.NET (Issue 32)
+ Refactored VS2010 intagration to better maintanability
+ Refactored CreateSet<T> and CompareToSet<T> extension methods to use the same logic as CreateInstance<T> and CompareToInstance<T>.
+ Step Intellisense doesn't show in Feature Background (Issue 23)
+ Xunit Theory Attribute/InlineAttribute using incorrect namespace. (Issue 40, by Kerry Jones)
+ Scenario Outline - Multiple Scenarios table header row VS formatting issue (Issue 16)
+ SpecFlow step definition report generator throws unhandled exception when a scenario starts with "And" (Issue 45) 
+ VS2010: SpecFlow writes out feature and code-behind files with inconsistent line endings (Issue 28)
+ Step definitions can be implemented in abstract base classes (but the abstract base class must not have the [Binding] attribute). SpecFlow no longer tries to instantiate the abstract base class. (Issue 47)

1.5.0 - 2010/12/17

Breaking changes:
+ Changing the default value (true) of the allowRowTests configuration setting is not incompatible with older 
  runtimes.

New features:
+ Step Intellisense for Visual Studio 2010 - displays the list of bound steps when pressing space or ctrl+space 
  after a step keyword
  (Thanks to Marcus Hammarberg for the contribution.)
+ Options for Visual Studio 2010 - you can enable/disable the integration features (syntax coloring, outlining, 
  intellisense) in Visual Studio 2010, Tools / Options / SpecFlow / General
+ Faster installation for VS2010 - if you install SpecFlow only to VS2010, the installation is much faster 
  as we now entirely using the new VSIX infrastructure for the integaration.
+ Support for row test generation (NUnit, MbUnit and xUnit). This new feature is enabled by default, but can 
  be switched off from the configuration with <generator allowRowTests="false" />.
  (Thanks to John Gietzen (otac0n) for the contribution.)
+ Support for specifying property names with blanks and case insensitive for SpecFlow.Assist (by Steven Zhang, jdomzhang)

Fixed issues:
+ Scoped Steps does not recognize feature tags (Issue 12)
+ Support for double and nullable types in table-helpers of SpecFlow.Assist
+ Support for enum parsing in table-helpers of SpecFlow.Assist
+ Adding comparison helpers to SpecFlow.Assist (by darrencauthon)
+ Support for char parsing in table-helpers of SpecFlow.Assist (Issue 19)
+ VS2010 might crash after pasting into a feature file
+ Excution report should list features ordered by feature title

1.4.0 - 2010/10/07

Breaking changes:
+ The generator has been improved to provide source code language. Because of this, SpecFlow test generated 
  with this version will be incompatible with older runtimes.

New features:
+ Scoped Step Definitions: you can scope step definitions (bindings) to tags, features and scenarios. Scope filter 
  can be applied to a class or a method with the [StepScope] attribute.
  See examples in Tests/FeatureTests/ScopedSteps/ScopedSteps.feature and Tests/FeatureTests/ScopedSteps/ScopedStepsBindings.cs
  (Thanks to Jose Simas for the contribution.)
+ Adding binding-culture to App.config. If set, this culture is used during execution of steps.
+ VB-Step-Definition Skeleton Provider: For VB-projects, the suggested step skeletons are generated in VB.
+ Merging strongly typed context accessors from Darren Cauthon's SpecFlowAssist
+ Merging table/row extension methods from Darren Cauthon's SpecFlowAssist 
  Add a using statement for the namespace TechTalk.SpecFlow.Assist to use the extension methods.
  See also Darren's youtube tutorial: http://bit.ly/aY4VOd
+ Diagnostic tracing: VS2010 integration can display trace messages to the Output window
  if tracing is enabled. Tracing can be enabled by setting the environment variable SPECFLOW_TRACE
  to either "all" or to the comma separated list of individual SpecFlow traing categories (currently
  only the category "EditorParser" is supported).

Fixed issues:
+ Better error reporting for wrong Gherkin files (multiple errors displayed, detect duplicate scenario names)
+ Visual Studio 2010 editor slows down after editing a feature file for a longer time (Issue 9)

1.3.5.2 - 2010/08/11

Fixed issues:
+ Sorry, we're ironing out our deploy strategy with the new Mono/MonoDevelop integration.  We didn't 
  change the version in the MonoDevelop Add-In XML file.

1.3.5.1 - 2010/08/11

New features:
+ Support for hosting add-in on http://addins.monodevelop.com

1.3.5 - 2010/08/11

New features:
+ Support for Mono (v2.6.7) & MonoDevelop (v2.4) by Dale Ragan

Fixed issues:
+ Generating code randomly for the wrong testing engine
+ Test class generation problem for Russian feature files
+ Fix tag support for Silverlight

1.3.4 - 2010/07/28

Fixed issues:
+ Installation fails if Visual Studio 2010 is not installed
+ VS2010: Background section is not colored properly

1.3.3 - 2010/07/19

New features:
+ Support for MsTest report generation
  usage: specflow mstestexecutionreport projectFile [/testResult:value] [/xsltFile:value] [/out:value]
    projectFile             Visual Studio Project File containing specs
    [/testResult:value]     Test Result file generated by MsTest. Defaults to TestResult.trx
    [/out:value]            Generated Output File. Defaults to TestResult.html
    [/xsltFile:value]       Xslt file to use, defaults to built-in stylesheet if not provided
+ Visual Studio 2010 editor support: 
    - syntax coloring with configurable colors ("Gherkin ...")
    - outlining for scenarios
  Uninstall the beta integration (TechTalk.SpecFlow.VsIntegration.GherkinFile.vsix) before installing 
  SpecFlow 1.3.3.

Fixed issues:
+ MbUnit execution fails for pending steps (Assert method not found: Inconclusive)

1.3.2 - 2010/06/29

New features:
+ Support for MsTest for .NET 4.0 categories. Configure the test provider name to 
  "MsTest.2010" in order to use the [TestCategory] attribute.
+ Silverlight support (beta), see http://wiki.github.com/techtalk/SpecFlow/silverlight-support  

Fixed issues:
+ Report generation fails if no custom XSLT is provided


1.3.1 - 2010/06/21

New features:
+ Using standard Gherkin parser (http://github.com/aslakhellesoy/gherkin) v2.0.1
+ Custom XSLT can be specified for generating reports. 
  See examples in Tests/ReportingTests/CustomXsltTemplate.feature
+ The test error can be accessed through ScenarioContext.Current.TestError 
  (e.g. in an AfterScenario event).
+ [StepTransformation] attribute has been renamed to [StepArgumentTransformation]
  because this name describe the intention better. Using the old attribute will 
  generate a warning.
+ Support for MbUnit

Fixed issues:
+ NullReference exception when using BeforeTestRun event (Issue 41)

1.3.0 - 2010/05/05

New features:
+ Using standard Gherkin parser (http://github.com/aslakhellesoy/gherkin) v1.0.24
+ Context injection in step definitions. Step definitions can get a context injected with 
  constructor injection. (Issue 30)
  See examples in Tests/FeatureTests/ContextInjection
+ Using steps in other assemblies. This enables writing steps in VB. (Issue 19)
  See examples in Tests/FeatureTests/ExternalSteps 
+ Steps can be invoked from other steps using step text. See examples in 
  Tests/FeatureTests/CallingStepsFromStepDefinitions
+ Custom step parameter converters can be defined as a binding. 
  See examples in Tests/FeatureTests/StepArgumentTransfomation
+ SpecFlow feature files can be added also to VB.NET projects
+ Support for xUnit
+ Single installer for Visual Studio 2008 and 2010 (Issue 6, 10, 11)
+ Place GeneratedCodeAttribute and 'Designer generated code' region on generated code to 
  avoid having this code parsed by code analysis. (Issue 33)
+ Configuration option to disable all output. (Issue 29)
  Use the following config to disable output:
  <trace listener="TechTalk.SpecFlow.Tracing.NullListener, TechTalk.SpecFlow" />

Fixed issues:
+ SpecFlow Reporting doesn't work with Firefox (Issue 31)
+ Binding methods are executed using the culture of the feature file.
+ Several parsing issues are solved now (Issue 1, 8, 9, 37)

1.2.0 - 2009/11/25

New features:
+ Generate #line pragmas to the output file (Issue 26)
+ Allow transformation of feature files from command-line and MsBuild (Issue 3)
+ Merge all command-line tool (generation, reports) to a single executable: specflow.exe
+ Support for Dutch and Swedish language
+ Support enumerations in step binding arguments (Issue 28)

Fixed issues:
+ MsTest does not refresh tests automatically (Issue 25)
+ Fixes in report localization
+ Non-string parameters for bindings are not converted using the feature language (Issue 26)

1.1.0 - 2009/11/11

New features:
+ Support for MsTest (Issue 4)
+ Finalize configuration (Issue 13)
+ Support German, French and Hungarian languages (Issue 5)
+ Add strong-name for specflow assemblies (Issue 2)
+ Allow scenario events to be instance methods (Issue 20)
+ More descriptive name for the scenario outline example tests than XYZ_Variant1 (Issue 18)
+ NUnit SpecFlow test execution report (Issue 23)
+ Step definition usage report (Issue 24)

Fixed issues:
+ Runtime: Remove direct dependency on nunit.framework.dll from the runtime (Issue 12)
+ Runtime: Binding methods with more than 4 parameters cannot be used (Issue 21)
+ Generator: Special language characters (e.g. accented letters) are removed when generating 
  test method names (Issue 22)

1.0.2 - 2009/10/20

New features:
+ Runtime: allow non-static bindings
+ Runtime: support multiple step attributes on a single binding method

Fixed issues:
+ VS: Error message is displayed when you add a SpecFlow project item to your project.
+ Parser: mixed order of Given/When/Then is not supported
+ Runtime: the original phrasing of the keywords (Given/And/But) is not preserved
+ Generator: the generated test class has a "Fixture" suffix
+ Parser: specifying any "given" should be optional


1.0.1 - 2009/10/13

Initial publish on http://www.specflow.org
<|MERGE_RESOLUTION|>--- conflicted
+++ resolved
@@ -1,6 +1,5 @@
 ﻿vNext - ???
 
-<<<<<<< HEAD
 Breaking changes:
 + Classes used for context injection must have a single public constructor with maximum parameter count (so far the first constructor was used).
 
@@ -10,10 +9,7 @@
 
 Fixed issues:
 + Instances created for context injection are disposed after scenario execution (Issue 22)
-=======
-Fixed issues:
 + Error when opening feature file in VS2008 if VS2008 syntax coloring was enabled.
->>>>>>> e2e29fba
 + Silverlight: make possible to access SilverlightTest instance (Issue 126, by Matt Ellis)
 + Silverlight: apply feature tags to the test class instead of the methods (Issue 126, by Matt Ellis)
 + SpecFlowContext.TryGetValue does not evaluate Func<T> factory methods (Issue 127, by Matt Ellis)
