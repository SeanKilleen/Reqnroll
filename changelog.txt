1.9.0 beta - ???

New Features:
+ Added SpecFlow.xUnit NuGet package
+ Guids can now be used as arguments to step definitions.
+ Any missing characters on a guid in tables or step arguments will be filled with trailing zeroes. ("7" => 70000000-0000-0000-0000-000000000000)
+ Better comparison exceptions when comparing tables to sets.
+ Using standard Gherkin parser (http://github.com/aslakhellesoy/gherkin) v2.6.5
+ VS2010: Comment and uncomment selection
+ VS2010: Cache analysis result for faster solution startup
+ VS2010: It can now be installed on machines used for SharePoint development
+ Detect step regular expression from method name (underscore style, pascal-case style, F# regex method names)
<<<<<<< HEAD
+ SpecFlow.NUnit NuGet package has been split to SpecFlow.NUnit (w/o AddOn for NUnit runner) and SpecFlow.NUnit.Runners (with runner support)
+ MsTest: Support for MSTest's [Owner] and [WorkItem] attributes with tags like @owner:foo @workitem:123 (Issue 162, Pull 161)
+ NuGet package for creating custom generator extensions: SpecFlow.CustomGenerator
=======
+ ReSharper: editor features (toggle comment, go to step definition, run/debug scenarios) can be used with R# keyboard shortcuts
>>>>>>> c2edcde9

Fixed issues:
+ VS2010: The message "Step bindings are still being analyzed. Please wait." displayed infinitely (Issue 168)
+ SharePoint: throws errors when creating a test class based on the .feature file generated in SharePoint progress because the content of the file is xml. (Issue 151, Pull 170)
+ VS2010: Formatting table fails if table row does not end with a pipe (Issue 146)
+ Support for missing feature/GenerationTargetLanguage (Issue 163)
+ RuntimePluginLoader: IsAssignableFrom is backwards (Issue 164)

1.8.1 - 2011/10/25

Fixed issues:
+ ReSharper: NUnit scenario outline without tag on example set (rowtest enabled) causes inconclusive result (Issue 116)
+ Step definition with more than 10 parameters causing BindingException (extended now to 20)
+ Run & debug scenarios from the feature file context menu does not work with ReSharper 6 (Issue 138)
+ VS2010 step autocomplete: New steps form external project are not found unless IDE is restarted (Issue 88, by Stanislaw Wozniak)
+ VS2010 step autocomplete: Duplicated steps

1.8.0 - 2011/10/17

Breaking changes:
+ Classes used for context injection must have a single public constructor with maximum parameter count (so far the first constructor was used).
+ After step hook is was not invoked when step definition failed so far. Now it is invoked even in case of a failure.

New features:
+ Async testing support for Windows Phone 7 (Issue 132, by Jeff Simons)
+ Support for MbUnit v3. Use unit test provider name "mbunit.3". (Issue 133, by Raytheon)
+ SpecFlow framework classes can be used as a dependency for context injection.
+ Custom extensions for the runtime can be specified in the config file (specflow/runtime/dependencies).
+ Better customization possibilities with plugins.
+ [StepScope] attribute can also scope hooks (event bindings) (Issue 95)
+ [StepScope] has been renamed to [Scope]. [StepScope] is kept with obsolete warning.
+ VS2010: Run & debug scenarios from the feature file context menu and solution explorer nodes (feature file, folder, project).
+ VS2010: Use infix word prefix matching for step completion. 
+ VS2010: Regenerate feature files from project context menu.
+ VS2010: Go to step definition command in feature file context menu. 
+ MsBuild generator can output generated file paths (GeneratedFiles property). The file list is populated to the MsBuild item 
  @(SpecFlowGeneratedFiles) by the TechTalk.SpecFlow.targets.
+ MsBuild: TechTalk.SpecFlow.targets provides overrideable BeforeUpdateFeatureFilesInProject and AfterUpdateFeatureFilesInProject targets.
+ Cucumber harmonization
	+ Allow using [Before]/[After] attributes as synonyms of [BeforeScenario]/[AfterScenario]
	+ Allow using [StepDefinition] attribute that matches to given, when or then steps
	+ Leading '@' sign can be specified for hooks and [Scope] attribute

Fixed issues:
+ Instances created for context injection are disposed after scenario execution (Issue 22)
+ Error when opening feature file in VS2008 if VS2008 syntax coloring was enabled.
+ Silverlight: make possible to access SilverlightTest instance (Issue 126, by Matt Ellis)
+ Silverlight: apply feature tags to the test class instead of the methods (Issue 126, by Matt Ellis)
+ SpecFlowContext.TryGetValue does not evaluate Func<T> factory methods (Issue 127, by Matt Ellis)
+ StepArgumentTransformation cannot be used recursively
+ VS2010 locks generator folder
+ After step hook is not invoked when step definition failed.
+ Missing XML comment warnings caused by the generated test class (Issue 121)
+ VS2010: Goto step definition misdiagnoses Given-But as a Then-But (Issue 134, by Raytheon)
+ VS2010: 'Go To Definition' does not work with partial classes. (Issue 53, by Raytheon)
+ AfterTestRun-Hook does not trigger when running in NUnitGui or NUnitConsole. To fix this, you need to add the NUnit addin from 
  https://raw.github.com/techtalk/SpecFlow/master/Installer/NUnitNuGetPackage/SpecFlowNUnitExtension.cs to the project, or use
  the SpecFlow.NUnit combined NuGet package that does this automatically.

1.7.1 - 2011/08/19

Fixed issues:
+ Test execution report displays the feature description instead of the title (Issue 118)
+ Incomprehensible error message when Scenario-description is empty (Issue 117)
+ Assist helpers do not support Singles (Issue 114, by Joe Parkin)
+ Assist helpers do not support unsigned integers (Issue 115, by mdellanoce)
+ The test class is not generated as UTF-8, so some accented characters might be displayed incorrectly. (Issue 112)
+ Fix step definition report broken by v1.7. (Issue 111, by Chris Roff)
+ Intellisense breaks when typing keyword 'E' (And in pt-BR) followed by a space (Issue 109)
+ Intellisense completition removes the non-first words of keywords (e.g. for "Gegeben sei") (Issue 65)
+ Support table delimiter escaping for table formatting (Issue 99)
+ Fixed enum property name match (Issue 119)
+ Added Assist support for byte, float, long, ulong, sbyte, ushort, single. With nullables. (Issue 120)

1.7.0 - 2011/07/29

Breaking changes:
+ There are a few breaking changes in the generated test code. If you upgrade to SpecFlow 1.7, you should either 
  re-generate the tests, or setup your project to use a version for generating the tests that is compatible with
  the runtime you use (see "Using SpecFlow generator from the project's lib folder" feature).

New features:
+ Using standard Gherkin parser (http://github.com/aslakhellesoy/gherkin) v2.3.6
+ Using SpecFlow generator from the project's lib folder instead of SpecFlow installed for IDE integration.
  The VS2010 integration can be installed independently from projects using a different version. The VS2010
  integration checks the generator in the following paths:
  1. generator path configured in app.config (<generator path="..\lib\SpecFlow"/>)
  2. generator assembly (TechTalk.SpecFlow.Generator.dll) referenced from the SpecFlow project
  3. generator in the same folder as the runtime (TechTalk.SpecFlow.dll)
  4. generator is near to the runtime ("tools" or "..\tools", relative to the runtime)
  5. generator obtained through NuGet ("..\..\tools", relative to the runtime)
  If SpecFlow cannot find the generator or it is older than v1.6.0, the installed SpecFlow generator is used.
  If you use any custom plugins (e.g. unit test generator), this has to be in the same folder as the generator 
  currently.
+ Added ToProjection<T>, ToProjectionOfSet<T>, ToProjectionOfInstance<T> to allow for LINQ-based comparisons. (by Vagif Abilov)
+ Cleaned-up CreateInstance<T> and CreateSet<T> for greater code maintainability.
+ Cleaned-up CompareToInstance<T> and CompareToSet<T> for greater code maintainability, and slightly more accurate value comparisons (like decimals with trailing zeroes).
+ Removed the |Field|Value| requirement for CreateInstance<T> and CompareToInstance<T>. Any header names can be used, so long as the first column is the name of the property and the second column is the value.
+ Can use empty spaces and different casing in the tables used for comparison (i.e. can use |First name| instead of |FirstName| )
+ Tables used with CreateInstance<T> and CompareToInstance<T> can now be one-row tables with each field as a column (instead of requiring a vertical table with "Field/Value" headers)
+ A default function to create a default instance can be passed to CreateInstance<T> and CreateSet<T>. 
+ Syntax coloring support for Visual Studio 2008. Uncheck this option in the installer if you are using cuke4vs. (by Avram Korets)
+ SharpDevelop 4 (#develop) integration. Enable SharpDevelop 4 integration in the installer and use the SharpDevelop AddIn Manager 
  to install the integration (select addin file from SpecFlow installation folder). (by Charles Weld)
+ Support for testing Silverlight asynchronous code. (by Matt Ellis & Ryan Burnham)
  See https://github.com/techtalk/SpecFlow/wiki/Testing-Silverlight-Asynchronous-Code for details.
+ TableRow implements IDictionary<string, string>
+ Add table row from a (total or partially filled) dictionary
+ Raname table column (Table.RenameColumn(stirng, string))

Fixed issues:
+ Installer executes devenv /installtemplates even if VS2008 integration is not selected.
+ Duplicated logic between generator and runtime (generator depends on runtime now)
+ MsTest tests are not properly attached to the right feature (Issue 96)
+ Assist methods now work with classes with multiple properties of the same enum type.
+ Refactor IUnitTestGeneratorProvider interface to be more consistent (Issue 4)

1.6.1 - 2011/04/15

Fixed issues:
+ Windows Phone 7 runtime (TechTalk.SpecFlow.WindowsPhone7.dll) is not included in the NuGet package (Issue 61)
+ Warnings in the generated test classes (Issue 58)
+ Improved tracing for VS2010 integration

1.6.0 - 2011/04/04

Breaking changes:
+ The Silverlight runtime assembly has been renamed to TechTalk.SpecFlow.Silverlight3.dll.

New features:
+ Added a Set<T>(Func<T>) extension method. The Func<T> method will be invoked whenever ScenarioContext.Current.Get<T> is called.
+ Support for tagging (including @ignore) scenario outline examples. 
  NUnit and MbUnit: to filter for categories generated for the examples in the unit test runner, you need to 
  switch off row test generaiton (<generator allowRowTests="false" />)
+ Using standard Gherkin parser (http://github.com/aslakhellesoy/gherkin) v2.3.5
+ Support for converting table and multi-line text arguments with [StepArgumentTransformation] (by Chris Roff, roffster)
  See examples in Tests/FeatureTests/StepArgumentTransfomation
+ VS2010: Support for specifying color for the step text
+ Added a FillInstance<T>(T) extension method off of Table. When passed an instance of T, it will fill the instance with values from the table (like CreateInstance<T>).
+ VS2010: Re-generate feature file when the configuration has changed or a new version of SpecFlow is installed
+ VS2010: Improved intellisense for steps
+ VS2010: Intellisense for keywords
+ VS2010: "go to binding"
+ VS2010: Automatic table formatting when "|" is typed
+ VS2010: Tracing can be configured from tools / options. The environment variable SPECFLOW_TRACE is not used anymore.
+ Windows Phone 7 support, see https://github.com/techtalk/SpecFlow/wiki/Windows-Phone-7-Support (by Max Paulousky)
+ Silverlight runtime can be configured from query string (by Matt Ellis)
+ Generate test parameters from scenario outline parameters and example set name for MsTest (by Qingsong Yao)
+ Isolated test generator interface (can be used later for using the generator of the project instead of the generator of the IDE integration)
+ Official NuGet integration (by Daniel Sack)

Fixed issues:
+ Scenario with only "*" steps fails with "System.ArgumentException: Unable to convert block to binding type"
+ Binding is reported as invalid if there is a matching step definition with different scope
+ Support for datetime comparisons that ignore 12:00:00 AM (issue 52)
+ Fix NUnit execution report to properly select features when .features is solely comprised Scenario Outlines. 
  (by Jon Archer)
+ Tags applied at the feature level are now applied as Silverlight TagAttributes on the class. (by Matt Ellis, citizenmatt)
+ Rethrowing exceptions caught during steps would lose the call stack on Silverlight. (by Matt Ellis, citizenmatt)
+ SpecFlow emits an erroneous suggestion for the step bindings in VB.NET (Issue 32)
+ Refactored VS2010 intagration to better maintanability
+ Refactored CreateSet<T> and CompareToSet<T> extension methods to use the same logic as CreateInstance<T> and CompareToInstance<T>.
+ Step Intellisense doesn't show in Feature Background (Issue 23)
+ Xunit Theory Attribute/InlineAttribute using incorrect namespace. (Issue 40, by Kerry Jones)
+ Scenario Outline - Multiple Scenarios table header row VS formatting issue (Issue 16)
+ SpecFlow step definition report generator throws unhandled exception when a scenario starts with "And" (Issue 45) 
+ VS2010: SpecFlow writes out feature and code-behind files with inconsistent line endings (Issue 28)
+ Step definitions can be implemented in abstract base classes (but the abstract base class must not have the [Binding] attribute). SpecFlow no longer tries to instantiate the abstract base class. (Issue 47)

1.5.0 - 2010/12/17

Breaking changes:
+ Changing the default value (true) of the allowRowTests configuration setting is not incompatible with older 
  runtimes.

New features:
+ Step Intellisense for Visual Studio 2010 - displays the list of bound steps when pressing space or ctrl+space 
  after a step keyword
  (Thanks to Marcus Hammarberg for the contribution.)
+ Options for Visual Studio 2010 - you can enable/disable the integration features (syntax coloring, outlining, 
  intellisense) in Visual Studio 2010, Tools / Options / SpecFlow / General
+ Faster installation for VS2010 - if you install SpecFlow only to VS2010, the installation is much faster 
  as we now entirely using the new VSIX infrastructure for the integaration.
+ Support for row test generation (NUnit, MbUnit and xUnit). This new feature is enabled by default, but can 
  be switched off from the configuration with <generator allowRowTests="false" />.
  (Thanks to John Gietzen (otac0n) for the contribution.)
+ Support for specifying property names with blanks and case insensitive for SpecFlow.Assist (by Steven Zhang, jdomzhang)

Fixed issues:
+ Scoped Steps does not recognize feature tags (Issue 12)
+ Support for double and nullable types in table-helpers of SpecFlow.Assist
+ Support for enum parsing in table-helpers of SpecFlow.Assist
+ Adding comparison helpers to SpecFlow.Assist (by darrencauthon)
+ Support for char parsing in table-helpers of SpecFlow.Assist (Issue 19)
+ VS2010 might crash after pasting into a feature file
+ Excution report should list features ordered by feature title

1.4.0 - 2010/10/07

Breaking changes:
+ The generator has been improved to provide source code language. Because of this, SpecFlow test generated 
  with this version will be incompatible with older runtimes.

New features:
+ Scoped Step Definitions: you can scope step definitions (bindings) to tags, features and scenarios. Scope filter 
  can be applied to a class or a method with the [StepScope] attribute.
  See examples in Tests/FeatureTests/ScopedSteps/ScopedSteps.feature and Tests/FeatureTests/ScopedSteps/ScopedStepsBindings.cs
  (Thanks to Jose Simas for the contribution.)
+ Adding binding-culture to App.config. If set, this culture is used during execution of steps.
+ VB-Step-Definition Skeleton Provider: For VB-projects, the suggested step skeletons are generated in VB.
+ Merging strongly typed context accessors from Darren Cauthon's SpecFlowAssist
+ Merging table/row extension methods from Darren Cauthon's SpecFlowAssist 
  Add a using statement for the namespace TechTalk.SpecFlow.Assist to use the extension methods.
  See also Darren's youtube tutorial: http://bit.ly/aY4VOd
+ Diagnostic tracing: VS2010 integration can display trace messages to the Output window
  if tracing is enabled. Tracing can be enabled by setting the environment variable SPECFLOW_TRACE
  to either "all" or to the comma separated list of individual SpecFlow traing categories (currently
  only the category "EditorParser" is supported).

Fixed issues:
+ Better error reporting for wrong Gherkin files (multiple errors displayed, detect duplicate scenario names)
+ Visual Studio 2010 editor slows down after editing a feature file for a longer time (Issue 9)

1.3.5.2 - 2010/08/11

Fixed issues:
+ Sorry, we're ironing out our deploy strategy with the new Mono/MonoDevelop integration.  We didn't 
  change the version in the MonoDevelop Add-In XML file.

1.3.5.1 - 2010/08/11

New features:
+ Support for hosting add-in on http://addins.monodevelop.com

1.3.5 - 2010/08/11

New features:
+ Support for Mono (v2.6.7) & MonoDevelop (v2.4) by Dale Ragan

Fixed issues:
+ Generating code randomly for the wrong testing engine
+ Test class generation problem for Russian feature files
+ Fix tag support for Silverlight

1.3.4 - 2010/07/28

Fixed issues:
+ Installation fails if Visual Studio 2010 is not installed
+ VS2010: Background section is not colored properly

1.3.3 - 2010/07/19

New features:
+ Support for MsTest report generation
  usage: specflow mstestexecutionreport projectFile [/testResult:value] [/xsltFile:value] [/out:value]
    projectFile             Visual Studio Project File containing specs
    [/testResult:value]     Test Result file generated by MsTest. Defaults to TestResult.trx
    [/out:value]            Generated Output File. Defaults to TestResult.html
    [/xsltFile:value]       Xslt file to use, defaults to built-in stylesheet if not provided
+ Visual Studio 2010 editor support: 
    - syntax coloring with configurable colors ("Gherkin ...")
    - outlining for scenarios
  Uninstall the beta integration (TechTalk.SpecFlow.VsIntegration.GherkinFile.vsix) before installing 
  SpecFlow 1.3.3.

Fixed issues:
+ MbUnit execution fails for pending steps (Assert method not found: Inconclusive)

1.3.2 - 2010/06/29

New features:
+ Support for MsTest for .NET 4.0 categories. Configure the test provider name to 
  "MsTest.2010" in order to use the [TestCategory] attribute.
+ Silverlight support (beta), see http://wiki.github.com/techtalk/SpecFlow/silverlight-support  

Fixed issues:
+ Report generation fails if no custom XSLT is provided


1.3.1 - 2010/06/21

New features:
+ Using standard Gherkin parser (http://github.com/aslakhellesoy/gherkin) v2.0.1
+ Custom XSLT can be specified for generating reports. 
  See examples in Tests/ReportingTests/CustomXsltTemplate.feature
+ The test error can be accessed through ScenarioContext.Current.TestError 
  (e.g. in an AfterScenario event).
+ [StepTransformation] attribute has been renamed to [StepArgumentTransformation]
  because this name describe the intention better. Using the old attribute will 
  generate a warning.
+ Support for MbUnit

Fixed issues:
+ NullReference exception when using BeforeTestRun event (Issue 41)

1.3.0 - 2010/05/05

New features:
+ Using standard Gherkin parser (http://github.com/aslakhellesoy/gherkin) v1.0.24
+ Context injection in step definitions. Step definitions can get a context injected with 
  constructor injection. (Issue 30)
  See examples in Tests/FeatureTests/ContextInjection
+ Using steps in other assemblies. This enables writing steps in VB. (Issue 19)
  See examples in Tests/FeatureTests/ExternalSteps 
+ Steps can be invoked from other steps using step text. See examples in 
  Tests/FeatureTests/CallingStepsFromStepDefinitions
+ Custom step parameter converters can be defined as a binding. 
  See examples in Tests/FeatureTests/StepArgumentTransfomation
+ SpecFlow feature files can be added also to VB.NET projects
+ Support for xUnit
+ Single installer for Visual Studio 2008 and 2010 (Issue 6, 10, 11)
+ Place GeneratedCodeAttribute and 'Designer generated code' region on generated code to 
  avoid having this code parsed by code analysis. (Issue 33)
+ Configuration option to disable all output. (Issue 29)
  Use the following config to disable output:
  <trace listener="TechTalk.SpecFlow.Tracing.NullListener, TechTalk.SpecFlow" />

Fixed issues:
+ SpecFlow Reporting doesn't work with Firefox (Issue 31)
+ Binding methods are executed using the culture of the feature file.
+ Several parsing issues are solved now (Issue 1, 8, 9, 37)

1.2.0 - 2009/11/25

New features:
+ Generate #line pragmas to the output file (Issue 26)
+ Allow transformation of feature files from command-line and MsBuild (Issue 3)
+ Merge all command-line tool (generation, reports) to a single executable: specflow.exe
+ Support for Dutch and Swedish language
+ Support enumerations in step binding arguments (Issue 28)

Fixed issues:
+ MsTest does not refresh tests automatically (Issue 25)
+ Fixes in report localization
+ Non-string parameters for bindings are not converted using the feature language (Issue 26)

1.1.0 - 2009/11/11

New features:
+ Support for MsTest (Issue 4)
+ Finalize configuration (Issue 13)
+ Support German, French and Hungarian languages (Issue 5)
+ Add strong-name for specflow assemblies (Issue 2)
+ Allow scenario events to be instance methods (Issue 20)
+ More descriptive name for the scenario outline example tests than XYZ_Variant1 (Issue 18)
+ NUnit SpecFlow test execution report (Issue 23)
+ Step definition usage report (Issue 24)

Fixed issues:
+ Runtime: Remove direct dependency on nunit.framework.dll from the runtime (Issue 12)
+ Runtime: Binding methods with more than 4 parameters cannot be used (Issue 21)
+ Generator: Special language characters (e.g. accented letters) are removed when generating 
  test method names (Issue 22)

1.0.2 - 2009/10/20

New features:
+ Runtime: allow non-static bindings
+ Runtime: support multiple step attributes on a single binding method

Fixed issues:
+ VS: Error message is displayed when you add a SpecFlow project item to your project.
+ Parser: mixed order of Given/When/Then is not supported
+ Runtime: the original phrasing of the keywords (Given/And/But) is not preserved
+ Generator: the generated test class has a "Fixture" suffix
+ Parser: specifying any "given" should be optional


1.0.1 - 2009/10/13

Initial publish on http://www.specflow.org
<|MERGE_RESOLUTION|>--- conflicted
+++ resolved
@@ -10,13 +10,10 @@
 + VS2010: Cache analysis result for faster solution startup
 + VS2010: It can now be installed on machines used for SharePoint development
 + Detect step regular expression from method name (underscore style, pascal-case style, F# regex method names)
-<<<<<<< HEAD
 + SpecFlow.NUnit NuGet package has been split to SpecFlow.NUnit (w/o AddOn for NUnit runner) and SpecFlow.NUnit.Runners (with runner support)
++ ReSharper: editor features (toggle comment, go to step definition, run/debug scenarios) can be used with R# keyboard shortcuts
 + MsTest: Support for MSTest's [Owner] and [WorkItem] attributes with tags like @owner:foo @workitem:123 (Issue 162, Pull 161)
 + NuGet package for creating custom generator extensions: SpecFlow.CustomGenerator
-=======
-+ ReSharper: editor features (toggle comment, go to step definition, run/debug scenarios) can be used with R# keyboard shortcuts
->>>>>>> c2edcde9
 
 Fixed issues:
 + VS2010: The message "Step bindings are still being analyzed. Please wait." displayed infinitely (Issue 168)
